r"""
Coxeter Groups
"""
#*****************************************************************************
#  Copyright (C) 2009    Nicolas M. Thiery <nthiery at users.sf.net>
#
#  Distributed under the terms of the GNU General Public License (GPL)
#                  http://www.gnu.org/licenses/
#******************************************************************************
# With contributions from Dan Bump, Steve Pon, Qiang Wang, Anne Schilling, Christian Stump, Mark Shimozono

from sage.misc.cachefunc import cached_method, cached_in_parent_method
from sage.misc.lazy_import import LazyImport
from sage.misc.abstract_method import abstract_method
from sage.misc.constant_function import ConstantFunction
from sage.misc.misc import attrcall, uniq
from sage.categories.category_singleton import Category_singleton
from sage.categories.groups import Groups
from sage.categories.enumerated_sets import EnumeratedSets
from sage.categories.finite_enumerated_sets import FiniteEnumeratedSets
from sage.structure.sage_object import have_same_parent
from sage.misc.flatten import flatten
from copy import copy

class CoxeterGroups(Category_singleton):
    r"""
    The category of Coxeter groups.

    A *Coxeter group* is a group `W` with a distinguished (finite)
    family of involutions `(s_i)_{i\in I}`, called the *simple
    reflections*, subject to relations of the form `(s_is_j)^{m_{i,j}} = 1`.

    `I` is the *index set* of `W` and `|I|` is the *rank* of `W`.

    See http://en.wikipedia.org/wiki/Coxeter_group for details.

    EXAMPLES::

        sage: C = CoxeterGroups(); C
        Category of coxeter groups
        sage: C.super_categories()
        [Category of groups, Category of enumerated sets]

        sage: W = C.example(); W
        The symmetric group on {0, ..., 3}

        sage: W.simple_reflections()
        Finite family {0: (1, 0, 2, 3), 1: (0, 2, 1, 3), 2: (0, 1, 3, 2)}

    Here are some further examples::

        sage: FiniteCoxeterGroups().example()
        The 5-th dihedral group of order 10
        sage: FiniteWeylGroups().example()
        The symmetric group on {0, ..., 3}
        sage: WeylGroup(["B", 3])
        Weyl Group of type ['B', 3] (as a matrix group acting on the ambient space)

    Those will eventually be also in this category::

        sage: SymmetricGroup(4)
        Symmetric group of order 4! as a permutation group
        sage: DihedralGroup(5)
        Dihedral group of order 10 as a permutation group

    .. TODO:: add a demo of usual computations on Coxeter groups.

    .. SEEALSO:: :class:`WeylGroups`, :mod:`sage.combinat.root_system`

    TESTS::

        sage: W = CoxeterGroups().example(); TestSuite(W).run(verbose = "True")
        running ._test_an_element() . . . pass
        running ._test_associativity() . . . pass
        running ._test_category() . . . pass
        running ._test_elements() . . .
          Running the test suite of self.an_element()
          running ._test_category() . . . pass
          running ._test_eq() . . . pass
          running ._test_not_implemented_methods() . . . pass
          running ._test_pickling() . . . pass
          pass
        running ._test_elements_eq_reflexive() . . . pass
        running ._test_elements_eq_symmetric() . . . pass
        running ._test_elements_eq_transitive() . . . pass
        running ._test_elements_neq() . . . pass
        running ._test_enumerated_set_contains() . . . pass
        running ._test_enumerated_set_iter_cardinality() . . . pass
        running ._test_enumerated_set_iter_list() . . . pass
        running ._test_eq() . . . pass
        running ._test_has_descent() . . . pass
        running ._test_inverse() . . . pass
        running ._test_not_implemented_methods() . . . pass
        running ._test_one() . . . pass
        running ._test_pickling() . . . pass
        running ._test_prod() . . . pass
        running ._test_reduced_word() . . . pass
        running ._test_simple_projections() . . . pass
        running ._test_some_elements() . . . pass
    """

    def super_categories(self):
        """
        EXAMPLES::

            sage: CoxeterGroups().super_categories()
            [Category of groups, Category of enumerated sets]
        """
        return [Groups(), EnumeratedSets()]

    Finite = LazyImport('sage.categories.finite_coxeter_groups', 'FiniteCoxeterGroups')
<<<<<<< HEAD
=======
    Algebras = LazyImport('sage.categories.coxeter_group_algebras', 'CoxeterGroupAlgebras')
>>>>>>> a0ceb918

    class ParentMethods:

        @abstract_method
        def index_set(self):
            """
            Returns the index set of (the simple reflections of)
            ``self``, as a list (or iterable).

            EXAMPLES::

                sage: W = FiniteCoxeterGroups().example(); W
                The 5-th dihedral group of order 10
                sage: W.index_set()
                [1, 2]
            """
            # return self.simple_reflections().keys()

        def _an_element_(self):
            """
            Implements: :meth:`Sets.ParentMethods.an_element` by
            returning the product of the simple reflections (a Coxeter
            element).

            EXAMPLES::

                sage: W=CoxeterGroups().example()
                sage: W
                The symmetric group on {0, ..., 3}
                sage: W.an_element()               # indirect doctest
                (1, 2, 3, 0)

            """
            return self.prod(self.simple_reflections())

        def some_elements(self):
            """
            Implements :meth:`Sets.ParentMethods.some_elements` by
            returning some typical element of `self`.

            EXAMPLES::

                sage: W=WeylGroup(['A',3])
                sage: W.some_elements()
                [
                [0 1 0 0]  [1 0 0 0]  [1 0 0 0]  [1 0 0 0]  [0 0 0 1]
                [1 0 0 0]  [0 0 1 0]  [0 1 0 0]  [0 1 0 0]  [1 0 0 0]
                [0 0 1 0]  [0 1 0 0]  [0 0 0 1]  [0 0 1 0]  [0 1 0 0]
                [0 0 0 1], [0 0 0 1], [0 0 1 0], [0 0 0 1], [0 0 1 0]
                ]
                sage: W.order()
                24
            """
            return list(self.simple_reflections()) + [ self.one(), self.an_element() ]

        def __iter__(self):
            r"""
            Returns an iterator over the elements of this Coxeter group.

            EXAMPLES::

                sage: D5 = FiniteCoxeterGroups().example(5)
                sage: sorted(list(D5)) # indirect doctest (but see :meth:`._test_enumerated_set_iter_list`)
                [(),
                 (1,),
                 (1, 2),
                 (1, 2, 1),
                 (1, 2, 1, 2),
                 (1, 2, 1, 2, 1),
                 (2,),
                 (2, 1),
                 (2, 1, 2),
                 (2, 1, 2, 1)]

                sage: W = WeylGroup(["A",2,1])
                sage: g = iter(W)
                sage: g.next()
                [1 0 0]
                [0 1 0]
                [0 0 1]
                sage: g.next()
                [-1  1  1]
                [ 0  1  0]
                [ 0  0  1]
                sage: g.next()
                [ 0 -1  2]
                [ 1 -1  1]
                [ 0  0  1]
            """
            return iter(self.weak_order_ideal(predicate = ConstantFunction(True)))

        def weak_order_ideal(self, predicate, side ="right", category = None):
            """
            Returns a weak order ideal defined by a predicate

            INPUT:

            - ``predicate``: a predicate on the elements of ``self`` defining an
              weak order ideal in ``self``
            - ``side``: "left" or "right" (default: "right")

            OUTPUT: an enumerated set

            EXAMPLES::

                sage: D6 = FiniteCoxeterGroups().example(5)
                sage: I = D6.weak_order_ideal(predicate = lambda w: w.length() <= 3)
                sage: I.cardinality()
                7
                sage: list(I)
                [(), (1,), (1, 2), (1, 2, 1), (2,), (2, 1), (2, 1, 2)]

            We now consider an infinite Coxeter group::

                sage: W = WeylGroup(["A",1,1])
                sage: I = W.weak_order_ideal(predicate = lambda w: w.length() <= 2)
                sage: list(iter(I))
                [
                [1 0]  [-1  2]  [ 3 -2]  [ 1  0]  [-1  2]
                [0 1], [ 0  1], [ 2 -1], [ 2 -1], [-2  3]
                ]

            Even when the result is finite, some features of
            :class:`FiniteEnumeratedSets` are not available::

                sage: I.cardinality() # todo: not implemented
                5
                sage: list(I)         # todo: not implemented

            unless this finiteness is explicitly specified::

                sage: I = W.weak_order_ideal(predicate = lambda w: w.length() <= 2,
                ...                          category = FiniteEnumeratedSets())
                sage: I.cardinality()
                5
                sage: list(I)
                [
                [1 0]  [-1  2]  [ 3 -2]  [ 1  0]  [-1  2]
                [0 1], [ 0  1], [ 2 -1], [ 2 -1], [-2  3]
                ]

            .. rubric:: Background

            The weak order is returned as a :class:`SearchForest`.
            This is achieved by assigning to each element `u1` of the
            ideal a single ancestor `u=u1 s_i`, where `i` is the
            smallest descent of `u`.

            This allows for iterating through the elements in
            roughly Constant Amortized Time and constant memory
            (taking the operations and size of the generated objects
            as constants).
            """
            from sage.combinat.backtrack import SearchForest
            def succ(u):
                for i in u.descents(positive = True, side = side):
                    u1 = u.apply_simple_reflection(i, side)
                    if i == u1.first_descent(side = side) and predicate(u1):
                        yield u1
                return
            from sage.categories.finite_coxeter_groups import FiniteCoxeterGroups
            default_category = FiniteEnumeratedSets() if self in FiniteCoxeterGroups() else EnumeratedSets()
            return SearchForest((self.one(),), succ, category = default_category.or_subcategory(category))

        def grassmannian_elements(self, side = "right"):
            """
            INPUT:

            - ``side``: "left" or "right" (default: "right")

            Returns the left or right grassmanian elements of self, as an enumerated set

            EXAMPLES::

                sage: S = CoxeterGroups().example()
                sage: G = S.grassmannian_elements()
                sage: G.cardinality()
                12
                sage: G.list()
                [(0, 1, 2, 3), (1, 0, 2, 3), (2, 0, 1, 3), (3, 0, 1, 2), (0, 2, 1, 3), (1, 2, 0, 3), (0, 3, 1, 2), (1, 3, 0, 2), (2, 3, 0, 1), (0, 1, 3, 2), (0, 2, 3, 1), (1, 2, 3, 0)]
                sage: sorted(tuple(w.descents()) for w in G)
                [(), (0,), (0,), (0,), (1,), (1,), (1,), (1,), (1,), (2,), (2,), (2,)]
                sage: G = S.grassmannian_elements(side = "left")
                sage: G.cardinality()
                12
                sage: sorted(tuple(w.descents(side = "left")) for w in G)
                [(), (0,), (0,), (0,), (1,), (1,), (1,), (1,), (1,), (2,), (2,), (2,)]
            """
            order_side = "left" if side == "right" else "right"
            return self.weak_order_ideal(attrcall("is_grassmannian", side = side), side = order_side)

        def from_reduced_word(self, word):
            r"""
            INPUT:

            - ``word`` - a list (or iterable) of elements of ``self.index_set()``

            Returns the group element corresponding to the given
            word. Namely, if ``word`` is `[i_1,i_2,\ldots,i_k]`, then
            this returns the corresponding product of simple
            reflections `s_{i_1} s_{i_2} \cdots s_{i_k}`.

            Note: the main use case is for constructing elements from
            reduced words, hence the name of this method. But actually
            the input word need *not* be reduced.

            EXAMPLES::

                sage: W = CoxeterGroups().example()
                sage: W
                The symmetric group on {0, ..., 3}
                sage: s = W.simple_reflections()
                sage: W.from_reduced_word([0,2,0,1])
                (0, 3, 1, 2)
                sage: W.from_reduced_word((0,2,0,1))
                (0, 3, 1, 2)
                sage: s[0]*s[2]*s[0]*s[1]
                (0, 3, 1, 2)

            See also :meth:'._test_reduced_word'::

                sage: W._test_reduced_word()

            TESTS::

                sage: W=WeylGroup(['E',6])
                sage: W.from_reduced_word([2,3,4,2])
                [ 0  1  0  0  0  0  0  0]
                [ 0  0 -1  0  0  0  0  0]
                [-1  0  0  0  0  0  0  0]
                [ 0  0  0  1  0  0  0  0]
                [ 0  0  0  0  1  0  0  0]
                [ 0  0  0  0  0  1  0  0]
                [ 0  0  0  0  0  0  1  0]
                [ 0  0  0  0  0  0  0  1]

            """
            return self.one().apply_simple_reflections(word, side = 'right')

        def _test_reduced_word(self, **options):
            """
            Runs sanity checks on :meth:'CoxeterGroups.ElementMethods.reduced_word' and
            :meth:'.from_reduced_word`.

            EXAMPLES::

                sage: W = CoxeterGroups().example()
                sage: W._test_reduced_word()

            """
            tester = self._tester(**options)
            s = self.simple_reflections()
            for x in tester.some_elements():
                red = x.reduced_word()
                tester.assertEquals(self.from_reduced_word(red), x)
                tester.assertEquals(self.prod((s[i] for i in red)), x)

        def simple_reflection(self, i):
            """
            INPUT:

            - ``i`` - an element from the index set.

            Returns the simple reflection `s_i`

            EXAMPLES::

                sage: W = CoxeterGroups().example()
                sage: W
                The symmetric group on {0, ..., 3}
                sage: W.simple_reflection(1)
                (0, 2, 1, 3)
                sage: s = W.simple_reflections()
                sage: s[1]
                (0, 2, 1, 3)

            """
            if not i in self.index_set():
                raise ValueError("%s is not in the Dynkin node set %s"%(i,self.index_set()))
            return self.one().apply_simple_reflection(i) # don't care about left/right

        @cached_method
        def simple_reflections(self):
            r"""
            Returns the simple reflections `(s_i)_{i\in I}`, as a family.

            EXAMPLES::

                sage: W = CoxeterGroups().example()
                sage: W
                The symmetric group on {0, ..., 3}
                sage: s = W.simple_reflections()
                sage: s
                Finite family {0: (1, 0, 2, 3), 1: (0, 2, 1, 3), 2: (0, 1, 3, 2)}
                sage: s[0]
                (1, 0, 2, 3)
                sage: s[1]
                (0, 2, 1, 3)
                sage: s[2]
                (0, 1, 3, 2)


            This default implementation uses :meth:`.index_set` and
            :meth:`.simple_reflection`.
            """
            from sage.sets.family import Family
            return Family(self.index_set(), self.simple_reflection)

        def group_generators(self):
            r"""
            Implements :meth:`Groups.ParentMethods.group_generators`
            by returning the simple reflections of ``self``.

            EXAMPLES::

                sage: D10 = FiniteCoxeterGroups().example(10)
                sage: D10.group_generators()
                Finite family {1: (1,), 2: (2,)}
                sage: SymmetricGroup(5).group_generators()
                Finite family {1: (1,2), 2: (2,3), 3: (3,4), 4: (4,5)}

            Those give semigroup generators, even for an infinite group::

                sage: W = WeylGroup(["A",2,1])
                sage: W.semigroup_generators()
                Finite family {0: [-1  1  1]
                                  [ 0  1  0]
                                  [ 0  0  1],
                               1: [ 1  0  0]
                                  [ 1 -1  1]
                                  [ 0  0  1],
                               2: [ 1  0  0]
                                  [ 0  1  0]
                                  [ 1  1 -1]}
            """
            return self.simple_reflections()

        semigroup_generators = group_generators

        def simple_projection(self, i, side = 'right', length_increasing = True):
            r"""
            INPUT:

            - ``i`` - an element of the index set of ``self``

            Returns the simple projection `\pi_i` (or `\overline\pi_i` if `length_increasing` is False).

            See :meth:`.simple_projections` for the options and for
            the definition of the simple projections.

            EXAMPLES::

                sage: W = CoxeterGroups().example()
                sage: W
                The symmetric group on {0, ..., 3}
                sage: s = W.simple_reflections()
                sage: sigma=W.an_element()
                sage: sigma
                (1, 2, 3, 0)
                sage: u0=W.simple_projection(0)
                sage: d0=W.simple_projection(0,length_increasing=False)
                sage: sigma.length()
                3
                sage: pi=sigma*s[0]
                sage: pi.length()
                4
                sage: u0(sigma)
                (2, 1, 3, 0)
                sage: pi
                (2, 1, 3, 0)
                sage: u0(pi)
                (2, 1, 3, 0)
                sage: d0(sigma)
                (1, 2, 3, 0)
                sage: d0(pi)
                (1, 2, 3, 0)

            """
            if not (i in self.index_set() or i == 0):
                raise ValueError("%s is not 0 and not in the Dynkin node set %s"%(i, self.index_set()))
            return lambda x: x.apply_simple_projection(i, side = side, length_increasing = length_increasing)

        @cached_method
        def simple_projections(self, side = 'right', length_increasing = True):
            r"""
            Returns the family of simple projections, also known as 0-Hecke or Demazure operators.

            INPUT:

            - ``self`` - a Coxeter group `W`
            - ``side`` - 'left' or 'right' (default: 'right')
            - ``length_increasing`` - a boolean (default: True) specifying
              whether the operator increases or decreases length

            Returns the simple projections of `W`, as a family.

            To each simple reflection `s_i` of `W`, corresponds a
            *simple projection* `\pi_i` from `W` to `W` defined by:

                      `\pi_i(w) = w s_i` if `i` is not a descent of `w`
                      `\pi_i(w) = w` otherwise.

            The simple projections `(\pi_i)_{i\in I}` move elements
            down the right permutohedron, toward the maximal element.
            They satisfy the same braid relations as the simple reflections,
            but are idempotents `\pi_i^2=\pi` not involutions `s_i^2 = 1`. As such,
            the simple projections generate the `0`-Hecke monoid.

            By symmetry, one can also define the projections
            `(\overline\pi_i)_{i\in I}` (when the option ``length_increasing`` is False):

                      `\overline\pi_i(w) = w s_i` if `i` is a descent of `w`
                      `\overline\pi_i(w) = w` otherwise.

            as well as the analogues acting on the left (when the option ``side`` is 'left').

            EXAMPLES::

                sage: W = CoxeterGroups().example()
                sage: W
                The symmetric group on {0, ..., 3}
                sage: s = W.simple_reflections()
                sage: sigma=W.an_element()
                sage: sigma
                (1, 2, 3, 0)
                sage: pi=W.simple_projections()
                sage: pi
                Finite family {0: <function <lambda> at ...>, 1: <function <lambda> at ...>, 2: <function <lambda> ...>}
                sage: pi[1](sigma)
                (1, 3, 2, 0)
                sage: W.simple_projection(1)(sigma)
                (1, 3, 2, 0)
            """
            from sage.sets.family import Family
            return Family(self.index_set(), lambda i: self.simple_projection(i, side = side, length_increasing = length_increasing))

        def demazure_product(self,Q):
            r"""
            Returns the Demazure product of the list ``Q`` in ``self``.

            INPUT:

            - ``Q`` is a list of elements from the index set of ``self``.

            This returns the Coxeter group element that represents the composition of 0-Hecke or Demazure operators.
            See :meth:`CoxeterGroups.ParentMethods.simple_projections`.

            EXAMPLES::

                sage: W = WeylGroup(['A',2])
                sage: w = W.demazure_product([2,2,1])
                sage: w.reduced_word()
                [2, 1]

                sage: w = W.demazure_product([2,1,2,1,2])
                sage: w.reduced_word()
                [1, 2, 1]

                sage: W = WeylGroup(['B',2])
                sage: w = W.demazure_product([2,1,2,1,2])
                sage: w.reduced_word()
                [2, 1, 2, 1]

            """
            return self.one().apply_demazure_product(Q)

        def bruhat_interval(self, x, y):
            """
            Returns the list of t such that x <= t <= y.

            EXAMPLES::

                sage: W = WeylGroup("A3", prefix="s")
                sage: [s1,s2,s3]=W.simple_reflections()
                sage: W.bruhat_interval(s2,s1*s3*s2*s1*s3)
                [s1*s2*s3*s2*s1, s2*s3*s2*s1, s3*s1*s2*s1, s1*s2*s3*s1, s1*s2*s3*s2, s3*s2*s1, s2*s3*s1, s2*s3*s2, s1*s2*s1, s3*s1*s2, s1*s2*s3, s2*s1, s3*s2, s2*s3, s1*s2, s2]
                sage: W = WeylGroup(['A',2,1], prefix="s")
                sage: [s0,s1,s2]=W.simple_reflections()
                sage: W.bruhat_interval(1,s0*s1*s2)
                [s0*s1*s2, s1*s2, s0*s2, s0*s1, s2, s1, s0, 1]
            """
            if x == 1:
                x = self.one()
            if y == 1:
                y = self.one()
            if x == y:
                return [x]
            ret = []
            if not x.bruhat_le(y):
                return ret
            ret.append([y])
            while ret[-1] != []:
                nextlayer = []
                for z in ret[-1]:
                    for t in z.bruhat_lower_covers():
                        if t not in nextlayer:
                            if x.bruhat_le(t):
                                nextlayer.append(t)
                ret.append(nextlayer)
            return flatten(ret)

        def canonical_representation(self):
            r"""
            Return the canonical faithful representation of ``self``.

            EXAMPLES::

                sage: W = WeylGroup("A3")
                sage: W.canonical_representation()
                Coxeter group over Universal Cyclotomic Field with Coxeter matrix:
                [1 3 2]
                [3 1 3]
                [2 3 1]
            """
            from sage.groups.matrix_gps.coxeter_group import CoxeterMatrixGroup
            return CoxeterMatrixGroup(self.coxeter_matrix(), index_set=self.index_set())

        # TODO: Groups() should have inverse() call __invert__
        # With strong doc stating that this is just a convenience for the user
        # and links to ~ / __invert__

        # parabolic_subgroup

        def _test_simple_projections(self, **options):
            """
            Runs sanity checks on :meth:`.simple_projections`
            and :meth:`CoxeterGroups.ElementMethods.apply_simple_projection`

            EXAMPLES::

                sage: W = CoxeterGroups().example()
                sage: W._test_simple_projections()
            """
            tester = self._tester(**options)
            for side in ['left', 'right']:
                pi  = self.simple_projections(side = side)
                opi = self.simple_projections(side = side, length_increasing = False)
                for i in self.index_set():
                    for w in tester.some_elements():
                        tester.assert_( pi[i](w) == w.apply_simple_projection(i, side = side))
                        tester.assert_( pi[i](w) == w.apply_simple_projection(i, side = side, length_increasing = True ))
                        tester.assert_(opi[i](w) == w.apply_simple_projection(i, side = side, length_increasing = False))
                        tester.assert_( pi[i](w).has_descent(i, side = side))
                        tester.assert_(not opi[i](w).has_descent(i, side = side))
                        tester.assertEquals(set([pi[i](w), opi[i](w)]),
                                            set([w, w.apply_simple_reflection(i, side = side)]))


        def _test_has_descent(self, **options):
            """
            Runs sanity checks on the method
            :meth:`CoxeterGroups.ElementMethods.has_descent` of the
            elements of self.

            EXAMPLES::

                sage: W = CoxeterGroups().example()
                sage: W._test_has_descent()
            """
            tester = self._tester(**options)
            s = self.simple_reflections()
            for i in self.index_set():
                tester.assert_(not self.one().has_descent(i))
                tester.assert_(not self.one().has_descent(i, side = 'left'))
                tester.assert_(not self.one().has_descent(i, side = 'right'))
                tester.assert_(self.one().has_descent(i, positive = True))
                tester.assert_(self.one().has_descent(i, positive = True, side = 'left'))
                tester.assert_(self.one().has_descent(i, positive = True, side = 'right'))
                for j in self.index_set():
                    tester.assertEquals(s[i].has_descent(j, side = 'left' ), i==j)
                    tester.assertEquals(s[i].has_descent(j, side = 'right'), i==j)
                    tester.assertEquals(s[i].has_descent(j                ), i==j)
                    tester.assertEquals(s[i].has_descent(j, positive = True, side = 'left' ), i!=j)
                    tester.assertEquals(s[i].has_descent(j, positive = True, side = 'right'), i!=j)
                    tester.assertEquals(s[i].has_descent(j, positive = True,               ), i!=j)
                    if i == j:
                        continue
                    u = s[i] * s[j]
                    v = s[j] * s[i]
                    tester.assert_((s[i]*s[j]).has_descent(i, side = 'left' ))
                    tester.assert_((s[i]*s[j]).has_descent(j, side = 'right'))
                    tester.assertEquals((s[i]*s[j]).has_descent(j, side = 'left' ), u == v)
                    tester.assertEquals((s[i]*s[j]).has_descent(i, side = 'right'), u == v)

    class ElementMethods:
        def has_descent(self, i, side = 'right', positive=False):
            """
            Returns whether i is a (left/right) descent of self.

            See :meth:`.descents` for a description of the options.

            EXAMPLES::

                sage: W = CoxeterGroups().example()
                sage: s = W.simple_reflections()
                sage: w = s[0] * s[1] * s[2]
                sage: w.has_descent(2)
                True
                sage: [ w.has_descent(i)                  for i in [0,1,2] ]
                [False, False, True]
                sage: [ w.has_descent(i, side = 'left')   for i in [0,1,2] ]
                [True, False, False]
                sage: [ w.has_descent(i, positive = True) for i in [0,1,2] ]
                [True, True, False]

            This default implementation delegates the work to
            :meth:`.has_left_descent` and :meth:`.has_right_descent`.
            """
            if not isinstance(positive, bool):
                raise TypeError("%s is not a boolean"%(bool))
            if side == 'right':
                return self.has_right_descent(i) != positive
            if side != 'left':
                raise ValueError("%s is neither 'right' nor 'left'"%(side))
            return self.has_left_descent(i)  != positive

#        @abstract_method(optional = True)
        def has_right_descent(self, i):
            """
            Returns whether ``i`` is a right descent of self.

            EXAMPLES::

                sage: W = CoxeterGroups().example(); W
                The symmetric group on {0, ..., 3}
                sage: w = W.an_element(); w
                (1, 2, 3, 0)
                sage: w.has_right_descent(0)
                False
                sage: w.has_right_descent(1)
                False
                sage: w.has_right_descent(2)
                True
            """
            return (~self).has_left_descent(i)

        def has_left_descent(self, i):
            """
            Returns whether `i` is a left descent of self.

            This default implementation uses that a left descent of
            `w` is a right descent of `w^{-1}`.

            EXAMPLES::

                sage: W = CoxeterGroups().example(); W
                The symmetric group on {0, ..., 3}
                sage: w = W.an_element(); w
                (1, 2, 3, 0)
                sage: w.has_left_descent(0)
                True
                sage: w.has_left_descent(1)
                False
                sage: w.has_left_descent(2)
                False

            TESTS::

                sage: w.has_left_descent.__module__
                'sage.categories.coxeter_groups'
            """
            return (~self).has_right_descent(i)

        def first_descent(self, side = 'right', index_set=None, positive=False):
            """
            Returns the first left (resp. right) descent of self, as
            ane element of ``index_set``, or ``None`` if there is none.

            See :meth:`.descents` for a description of the options.

            EXAMPLES::

                sage: W = CoxeterGroups().example()
                sage: s = W.simple_reflections()
                sage: w = s[2]*s[0]
                sage: w.first_descent()
                0
                sage: w = s[0]*s[2]
                sage: w.first_descent()
                0
                sage: w = s[0]*s[1]
                sage: w.first_descent()
                1
            """
            if index_set is None:
                index_set = self.parent().index_set()
            for i in index_set:
                if self.has_descent(i, side = side, positive = positive):
                    return i
            return None


        def descents(self, side = 'right', index_set=None, positive=False):
            """
            INPUT:

            - ``index_set`` - a subset (as a list or iterable) of the nodes of the Dynkin diagram;
              (default: all of them)
            - ``side`` - 'left' or 'right' (default: 'right')
            - ``positive`` - a boolean (default: ``False``)

            Returns the descents of self, as a list of elements of the
            index_set.

            The ``index_set`` option can be used to restrict to the
            parabolic subgroup indexed by ``index_set``.

            If positive is ``True``, then returns the non-descents
            instead

            TODO: find a better name for ``positive``: complement? non_descent?

            Caveat: the return type may change to some other iterable
            (tuple, ...) in the future. Please use keyword arguments
            also, as the order of the arguments may change as well.

            EXAMPLES::

                sage: W=CoxeterGroups().example()
                sage: s=W.simple_reflections()
                sage: w=s[0]*s[1]
                sage: w.descents()
                [1]
                sage: w=s[0]*s[2]
                sage: w.descents()
                [0, 2]

                TODO: side, index_set, positive
            """
            if index_set is None:
                index_set=self.parent().index_set()
            return [ i for i in index_set if self.has_descent(i, side = side, positive = positive) ]

        def is_grassmannian(self, side = "right"):
            """
            INPUT:

            - ``side`` - "left" or "right" (default: "right")

            Tests whether ``self`` is Grassmannian, i.e. it has at
            most one descent on the right (resp. on the left).

v            EXAMPLES::

                sage: W = CoxeterGroups().example(); W
                The symmetric group on {0, ..., 3}
                sage: s = W.simple_reflections()
                sage: W.one().is_grassmannian()
                True
                sage: s[1].is_grassmannian()
                True
                sage: (s[1]*s[2]).is_grassmannian()
                True
                sage: (s[0]*s[1]).is_grassmannian()
                True
                sage: (s[1]*s[2]*s[1]).is_grassmannian()
                False

                sage: (s[0]*s[2]*s[1]).is_grassmannian(side = "left")
                False
                sage: (s[0]*s[2]*s[1]).is_grassmannian(side = "right")
                True
                sage: (s[0]*s[2]*s[1]).is_grassmannian()
                True
            """
            return len(self.descents(side = side)) <= 1

        def reduced_word_reverse_iterator(self):
            """
            Returns a reverse iterator on a reduced word for self.

            EXAMPLES::

                sage: W=CoxeterGroups().example()
                sage: s = W.simple_reflections()
                sage: sigma = s[0]*s[1]*s[2]
                sage: rI=sigma.reduced_word_reverse_iterator()
                sage: [i for i in rI]
                [2, 1, 0]
                sage: s[0]*s[1]*s[2]==sigma
                True
                sage: sigma.length()
                3

            SEE ALSO :meth:`.reduced_word`

            Default implementation: recursively remove the first right
            descent until the identity is reached (see :meth:`.first_descent` and
            :meth:`apply_simple_reflection`).

            """
            while True:
                i = self.first_descent()
                if i is None:
                    return
                self = self.apply_simple_reflection(i, 'right')
                yield i

        def reduced_word(self):
            r"""
            Returns a reduced word for self.

            This is a word `[i_1,i_2,\ldots,i_k]` of minimal length
            such that `s_{i_1} s_{i_2} \cdots s_{i_k}=self`, where `s`
            are the simple reflections.

            EXAMPLES::

                sage: W=CoxeterGroups().example()
                sage: s=W.simple_reflections()
                sage: w=s[0]*s[1]*s[2]
                sage: w.reduced_word()
                [0, 1, 2]
                sage: w=s[0]*s[2]
                sage: w.reduced_word()
                [2, 0]

            SEE ALSO: :meth:`.reduced_words`, :meth:`.reduced_word_reverse_iterator`, :meth:`length`

            """
            result = list(self.reduced_word_reverse_iterator())
            return list(reversed(result))

        #def lex_min_reduced_word(w):
        #    return list(reversed((w.inverse()).reduced_word()))

        def reduced_words(self):
            r"""
            Returns all reduced words for self.

            EXAMPLES::

                sage: W=CoxeterGroups().example()
                sage: s=W.simple_reflections()
                sage: w=s[0]*s[2]
                sage: w.reduced_words()
                [[2, 0], [0, 2]]
                sage: W=WeylGroup(['E',6])
                sage: w=W.from_reduced_word([2,3,4,2])
                sage: w.reduced_words()
                [[3, 2, 4, 2], [2, 3, 4, 2], [3, 4, 2, 4]]

            TODO: the result should be full featured finite enumerated
            set (e.g. counting can be done much faster than iterating).
            """
            descents = self.descents()
            if descents == []:
                return [[]]
            else:
                return [ r + [i]
                         for i in self.descents()
                         for r in (self.apply_simple_reflection(i)).reduced_words()
                         ]

        def length(self):
            r"""
            Returns the length of self, that is the minimal length of
            a product of simple reflections giving self.

            EXAMPLES::

                sage: W = CoxeterGroups().example()
                sage: s1 = W.simple_reflection(1)
                sage: s2 = W.simple_reflection(2)
                sage: s1.length()
                1
                sage: (s1*s2).length()
                2
                sage: W = CoxeterGroups().example()
                sage: s = W.simple_reflections()
                sage: w = s[0]*s[1]*s[0]
                sage: w.length()
                3
                sage: W = CoxeterGroups().example()
                sage: sum((x^w.length()) for w in W) - expand(prod(sum(x^i for i in range(j+1)) for j in range(4))) # This is scandalously slow!!!
                0

            SEE ALSO: :meth:`.reduced_word`

            TODO: Should use reduced_word_iterator (or reverse_iterator)

            """
            return len(self.reduced_word())

        def absolute_length(self):
            """
            Return the absolute length of ``self``

            The absolute length is the length of the shortest expression
            of the element as a product of reflections.

            .. SEEALSO:: :meth:`absolute_le`.

            EXAMPLES::

                sage: W = WeylGroup(["A", 3])
                sage: s = W.simple_reflections()
                sage: (s[1]*s[2]*s[3]).absolute_length()
                3
            """
            M = self.canonical_matrix()
            return (M - 1).image().dimension()

        def absolute_le(self, other):
            r"""
            Return whether ``self`` is smaller than ``other`` in the absolute
            order.

            A general reflection is an element of the form `w s_i w^{-1}`,
            where `s_i` is a simple reflection. The absolute order is defined
            analogously to the weak order but using general reflections rather
            than just simple reflections.

            This partial order can be used to define noncrossing partitions
            associated with this Coxeter group.

            .. SEEALSO:: :meth:`absolute_length`

            EXAMPLES::

                sage: W = WeylGroup(["A", 3])
                sage: s = W.simple_reflections()
                sage: w0 = s[1]
                sage: w1 = s[1]*s[2]*s[3]
                sage: w0.absolute_le(w1)
                True
                sage: w1.absolute_le(w0)
                False
                sage: w1.absolute_le(w1)
                True
            """
            if self == other:
                return True
            if self.absolute_length() >= other.absolute_length():
                return False
            return self.absolute_length() + (self.inverse() * other).absolute_length() == other.absolute_length()

        def canonical_matrix(self):
            r"""
            Return the matrix of ``self`` in the canonical faithful
            representation.

            This is an `n`-dimension real faithful essential representation,
            where `n` is the number of generators of the Coxeter group.
            Note that this is not always the most natural matrix
            representation, for instance in type `A_n`.

            EXAMPLES::

                sage: W = WeylGroup(["A", 3])
                sage: s = W.simple_reflections()
                sage: (s[1]*s[2]*s[3]).canonical_matrix()
                [ 0  0 -1]
                [ 1  0 -1]
                [ 0  1 -1]
            """
            G = self.parent().canonical_representation()
            return G.prod(G.simple_reflection(i) for i in self.reduced_word()).matrix()

        def coset_representative(self, index_set, side = 'right'):
            r"""
            INPUT:

            - ``index_set`` - a subset (or iterable) of the nodes of the Dynkin diagram
            - ``side`` - 'left' or 'right'

            Returns the unique shortest element of the Coxeter group
            $W$ which is in the same left (resp. right) coset as
            ``self``, with respect to the parabolic subgroup $W_I$.

            EXAMPLES::

                sage: W = CoxeterGroups().example(5)
                sage: s = W.simple_reflections()
                sage: w = s[2]*s[1]*s[3]
                sage: w.coset_representative([]).reduced_word()
                [2, 3, 1]
                sage: w.coset_representative([1]).reduced_word()
                [2, 3]
                sage: w.coset_representative([1,2]).reduced_word()
                [2, 3]
                sage: w.coset_representative([1,3]                 ).reduced_word()
                [2]
                sage: w.coset_representative([2,3]                 ).reduced_word()
                [2, 1]
                sage: w.coset_representative([1,2,3]               ).reduced_word()
                []
                sage: w.coset_representative([],      side = 'left').reduced_word()
                [2, 3, 1]
                sage: w.coset_representative([1],     side = 'left').reduced_word()
                [2, 3, 1]
                sage: w.coset_representative([1,2],   side = 'left').reduced_word()
                [3]
                sage: w.coset_representative([1,3],   side = 'left').reduced_word()
                [2, 3, 1]
                sage: w.coset_representative([2,3],   side = 'left').reduced_word()
                [1]
                sage: w.coset_representative([1,2,3], side = 'left').reduced_word()
                []

            """
            while True:
                i = self.first_descent(side = side, index_set = index_set)
                if i is None:
                    return self
                self = self.apply_simple_reflection(i, side = side)

        def apply_simple_projection(self, i, side = 'right', length_increasing = True):
            r"""
            INPUT:

            - ``i`` - an element of the index set of the Coxeter group
            - ``side`` - 'left' or 'right' (default: 'right')
            - ``length_increasing`` - a boolean (default: True) specifying
              the direction of the projection

            Returns the result of the application of the simple
            projection `\pi_i` (resp. `\overline\pi_i`) on ``self``.

            See :meth:`CoxeterGroups.ParentMethods.simple_projections`
            for the definition of the simple projections.

            EXAMPLE::

                sage: W=CoxeterGroups().example()
                sage: w=W.an_element()
                sage: w
                (1, 2, 3, 0)
                sage: w.apply_simple_projection(2)
                (1, 2, 3, 0)
                sage: w.apply_simple_projection(2, length_increasing=False)
                (1, 2, 0, 3)
                sage: W = WeylGroup(['C',4],prefix="s")
                sage: v = W.from_reduced_word([1,2,3,4,3,1])
                sage: v
                s1*s2*s3*s4*s3*s1
                sage: v.apply_simple_projection(2)
                s1*s2*s3*s4*s3*s1*s2
                sage: v.apply_simple_projection(2, side='left')
                s1*s2*s3*s4*s3*s1
                sage: v.apply_simple_projection(1, length_increasing = False)
                s1*s2*s3*s4*s3

            """
            if self.has_descent(i, side = side, positive = length_increasing):
                return self.apply_simple_reflection(i, side=side)
            return self

        def binary_factorizations(self, predicate = ConstantFunction(True)):
            """
            Returns the set of all the factorizations `self = u v` such
            that `l(self) = l(u) + l(v)`.

            Iterating through this set is Constant Amortized Time
            (counting arithmetic operations in the Coxeter group as
            constant time) complexity, and memory linear in the length
            of `self`.

            One can pass as optional argument a predicate p such that
            `p(u)` implies `p(u')` for any `u` left factor of `self`
            and `u'` left factor of `u`. Then this returns only the
            factorizations `self = uv` such `p(u)` holds.

            EXAMPLES:

            We construct the set of all factorizations of the maximal
            element of the group::

                sage: W = WeylGroup(['A',3])
                sage: s = W.simple_reflections()
                sage: w0 = W.from_reduced_word([1,2,3,1,2,1])
                sage: w0.binary_factorizations().cardinality()
                24

            The same number of factorizations, by bounded length::

                sage: [w0.binary_factorizations(lambda u: u.length() <= l).cardinality() for l in [-1,0,1,2,3,4,5,6]]
                [0, 1, 4, 9, 15, 20, 23, 24]

            The number of factorizations of the elements just below
            the maximal element::

                sage: [(s[i]*w0).binary_factorizations().cardinality() for i in [1,2,3]]
                [12, 12, 12]
                sage: w0.binary_factorizations(lambda u: False).cardinality()
                0

            TESTS::

                sage: w0.binary_factorizations().category()
                Category of finite enumerated sets
            """
            from sage.combinat.backtrack import SearchForest
            W = self.parent()
            if not predicate(W.one()):
                from sage.sets.finite_enumerated_set import FiniteEnumeratedSet
                return FiniteEnumeratedSet([])
            s = W.simple_reflections()
            def succ(u_v):
                (u, v) = u_v
                for i in v.descents(side = 'left'):
                    u1 = u * s[i]
                    if i == u1.first_descent() and predicate(u1):
                        yield (u1, s[i]*v)
            return SearchForest(((W.one(), self),), succ, category = FiniteEnumeratedSets())

        # TODO: standardize / cleanup
        def apply_simple_reflections(self, word, side = 'right'):
            """
            INPUT:

            - ``word`` -- A sequence of indices of Coxeter generators
            - ``side`` -- Indicates multiplying from left or right

            Returns the result of the (left/right) multiplication of
            word to self.  ``self`` is not changed.

            EXAMPLES::

               sage: W=CoxeterGroups().example()
               sage: w=W.an_element(); w
               (1, 2, 3, 0)
               sage: w.apply_simple_reflections([0,1])
               (2, 3, 1, 0)
               sage: w
               (1, 2, 3, 0)
               sage: w.apply_simple_reflections([0,1],side='left')
               (0, 1, 3, 2)
            """
            for i in word:
                self = self.apply_simple_reflection(i, side)
            return self


        def apply_simple_reflection_left(self, i):
            """
            Returns ``self`` multiplied by the simple reflection ``s[i]`` on the left

            This low level method is used intensively. Coxeter groups
            are encouraged to override this straightforward
            implementation whenever a faster approach exists.

            EXAMPLES::

                sage: W=CoxeterGroups().example()
                sage: w = W.an_element(); w
                (1, 2, 3, 0)
                sage: w.apply_simple_reflection_left(0)
                (0, 2, 3, 1)
                sage: w.apply_simple_reflection_left(1)
                (2, 1, 3, 0)
                sage: w.apply_simple_reflection_left(2)
                (1, 3, 2, 0)

            TESTS::

                sage: w.apply_simple_reflection_left.__module__
                'sage.categories.coxeter_groups'
            """
            s = self.parent().simple_reflections()
            return s[i] * self

        def apply_simple_reflection_right(self, i):
            """
            Returns ``self`` multiplied by the simple reflection ``s[i]`` on the right

            This low level method is used intensively. Coxeter groups
            are encouraged to override this straightforward
            implementation whenever a faster approach exists.

            EXAMPLES::

                sage: W=CoxeterGroups().example()
                sage: w = W.an_element(); w
                (1, 2, 3, 0)
                sage: w.apply_simple_reflection_right(0)
                (2, 1, 3, 0)
                sage: w.apply_simple_reflection_right(1)
                (1, 3, 2, 0)
                sage: w.apply_simple_reflection_right(2)
                (1, 2, 0, 3)

            TESTS::

                sage: w.apply_simple_reflection_right.__module__
                'sage.categories.coxeter_groups'
            """
            s = self.parent().simple_reflections()
            return self * s[i]

        def apply_simple_reflection(self, i, side = 'right'):
            """
            Returns ``self`` multiplied by the simple reflection ``s[i]``

            INPUT:

            - ``i`` -- an element of the index set
            - ``side`` -- "left" or "right" (default: "right")

            This default implementation simply calls
            :meth:`apply_simple_reflection_left` or
            :meth:`apply_simple_reflection_right`.

            EXAMPLES::

                sage: W=CoxeterGroups().example()
                sage: w = W.an_element(); w
                (1, 2, 3, 0)
                sage: w.apply_simple_reflection(0, side = "left")
                (0, 2, 3, 1)
                sage: w.apply_simple_reflection(1, side = "left")
                (2, 1, 3, 0)
                sage: w.apply_simple_reflection(2, side = "left")
                (1, 3, 2, 0)

                sage: w.apply_simple_reflection(0, side = "right")
                (2, 1, 3, 0)
                sage: w.apply_simple_reflection(1, side = "right")
                (1, 3, 2, 0)
                sage: w.apply_simple_reflection(2, side = "right")
                (1, 2, 0, 3)

            By default, ``side`` is "right"::

                sage: w.apply_simple_reflection(0)
                (2, 1, 3, 0)

            TESTS::

                sage: w.apply_simple_reflection_right.__module__
                'sage.categories.coxeter_groups'
            """
            if side == 'right':
                return self.apply_simple_reflection_right(i)
            else:
                return self.apply_simple_reflection_left(i)

        def _mul_(self, other):
            r"""
            Returns the product of ``self`` and ``other``

            This default implementation computes a reduced word of
            ``other`` using :meth:`reduced_word`, and applies the
            corresponding simple reflections on ``self`` using
            :meth:`apply_simple_reflections`.

            EXAMPLES::

                sage: W = FiniteCoxeterGroups().example(); W
                The 5-th dihedral group of order 10
                sage: w = W.an_element()
                sage: w
                (1, 2)
                sage: w._mul_(w)
                (1, 2, 1, 2)
                sage: w._mul_(w)._mul_(w)
                (2, 1, 2, 1)

            This method is called when computing ``self*other``::

                sage: w * w
                (1, 2, 1, 2)

            TESTS::

                sage: w._mul_.__module__
                'sage.categories.coxeter_groups'
            """
            return self.apply_simple_reflections(other.reduced_word())

        def inverse(self):
            """
            Returns the inverse of self

            EXAMPLES::

                sage: W=WeylGroup(['B',7])
                sage: w=W.an_element()
                sage: u=w.inverse()
                sage: u==~w
                True
                sage: u*w==w*u
                True
                sage: u*w
                [1 0 0 0 0 0 0]
                [0 1 0 0 0 0 0]
                [0 0 1 0 0 0 0]
                [0 0 0 1 0 0 0]
                [0 0 0 0 1 0 0]
                [0 0 0 0 0 1 0]
                [0 0 0 0 0 0 1]

            """

            return self.parent().one().apply_simple_reflections(self.reduced_word_reverse_iterator())

        __invert__ = inverse

        @cached_in_parent_method
        def bruhat_lower_covers(self):
            """
            Returns all elements that ``self`` covers in (strong) Bruhat order.

            If ``w = self`` has a descent at `i`, then the elements that
            `w` covers are exactly `\{ws_i, u_1s_i, u_2s_i,..., u_js_i\}`,
            where the `u_k` are elements that `ws_i` covers that also
            do not have a descent at `i`.

            EXAMPLES::

                sage: W = WeylGroup(["A",3])
                sage: w = W.from_reduced_word([3,2,3])
                sage: print([v.reduced_word() for v in w.bruhat_lower_covers()])
                [[3, 2], [2, 3]]

                sage: W = WeylGroup(["A",3])
                sage: print([v.reduced_word() for v in W.simple_reflection(1).bruhat_lower_covers()])
                [[]]
                sage: print([v.reduced_word() for v in W.one().bruhat_lower_covers()])
                []
                sage: W = WeylGroup(["B",4,1])
                sage: w = W.from_reduced_word([0,2])
                sage: print([v.reduced_word() for v in w.bruhat_lower_covers()])
                [[2], [0]]

            We now show how to construct the Bruhat poset::

                sage: W = WeylGroup(["A",3])
                sage: covers = tuple([u, v] for v in W for u in v.bruhat_lower_covers() )
                sage: P = Poset((W, covers), cover_relations = True)
                sage: P.show()

            Alternatively, one can just use::

                sage: P = W.bruhat_poset()

            The algorithm is taken from Stembridge's 'coxeter/weyl' package for Maple.
            """
            desc = self.first_descent()
            if desc is not None:
                ww = self.apply_simple_reflection(desc)
                return [u.apply_simple_reflection(desc) for u in ww.bruhat_lower_covers() if not u.has_descent(desc)] + [ww]
            else:
                return []

        @cached_in_parent_method
        def bruhat_upper_covers(self):
            r"""
            Returns all elements that cover ``self`` in (strong) Bruhat order.

            The algorithm works recursively, using the 'inverse' of the method described for
            lower covers :meth:`bruhat_lower_covers`. Namely, it runs through all `i` in the
            index set. Let `w` equal ``self``. If `w` has no right descent `i`, then `w s_i` is a cover;
            if `w` has a decent at `i`, then `u_j s_i` is a cover of `w` where `u_j` is a cover
            of `w s_i`.

            EXAMPLES::

                sage: W = WeylGroup(['A',3,1], prefix="s")
                sage: w = W.from_reduced_word([1,2,1])
                sage: w.bruhat_upper_covers()
                [s1*s2*s1*s0, s1*s2*s0*s1, s0*s1*s2*s1, s3*s1*s2*s1, s2*s3*s1*s2, s1*s2*s3*s1]

                sage: W = WeylGroup(['A',3])
                sage: w = W.long_element()
                sage: w.bruhat_upper_covers()
                []

                sage: W = WeylGroup(['A',3])
                sage: w = W.from_reduced_word([1,2,1])
                sage: S = [v for v in W if w in v.bruhat_lower_covers()]
                sage: C = w.bruhat_upper_covers()
                sage: set(S) == set(C)
                True
            """
            Covers = []
            for i in self.parent().index_set():
                if i in self.descents():
                    Covers += [ x.apply_simple_reflection(i) for x in self.apply_simple_reflection(i).bruhat_upper_covers()
                                if i not in x.descents() ]
                else:
                    Covers += [ self.apply_simple_reflection(i) ]
            return uniq(Covers)

        @cached_in_parent_method
        def bruhat_lower_covers_reflections(self):
            r"""
            Returns all 2-tuples of lower_covers and reflections (``v``, ``r``) where ``v`` is covered by ``self`` and ``r`` is the reflection such that ``self`` = ``v`` ``r``.

            ALGORITHM:

            See :meth:`.bruhat_lower_covers`

            EXAMPLES::

                sage: W = WeylGroup(['A',3], prefix="s")
                sage: w = W.from_reduced_word([3,1,2,1])
                sage: w.bruhat_lower_covers_reflections()
                [(s1*s2*s1, s1*s2*s3*s2*s1), (s3*s2*s1, s2), (s3*s1*s2, s1)]

            """
            i = self.first_descent()
            if i is None:
                return []
            wi = self.apply_simple_reflection(i)
            return [(u.apply_simple_reflection(i),r.apply_conjugation_by_simple_reflection(i)) for u,r in wi.bruhat_lower_covers_reflections() if not u.has_descent(i)] + [(wi, self.parent().simple_reflection(i))]

        def lower_cover_reflections(self, side = 'right'):
            r"""
            Returns the reflections ``t`` such that ``self`` covers ``self`` ``t``.

            If ``side`` is 'left', ``self`` covers ``t`` ``self``.

            EXAMPLES::

                sage: W = WeylGroup(['A',3],prefix="s")
                sage: w = W.from_reduced_word([3,1,2,1])
                sage: w.lower_cover_reflections()
                [s1*s2*s3*s2*s1, s2, s1]
                sage: w.lower_cover_reflections(side = 'left')
                [s2*s3*s2, s3, s1]

            """

            if side == 'left':
                self = self.inverse()
            return [x[1] for x in self.bruhat_lower_covers_reflections()]

        @cached_in_parent_method
        def bruhat_upper_covers_reflections(self):
            r"""
            Returns all 2-tuples of covers and reflections (``v``, ``r``) where ``v`` covers ``self`` and ``r`` is the reflection such that ``self`` = ``v`` ``r``.

            ALGORITHM:

            See :meth:`.bruhat_upper_covers`

            EXAMPLES::

                sage: W = WeylGroup(['A',4], prefix="s")
                sage: w = W.from_reduced_word([3,1,2,1])
                sage: w.bruhat_upper_covers_reflections()
                [(s1*s2*s3*s2*s1, s3), (s2*s3*s1*s2*s1, s2*s3*s2), (s3*s4*s1*s2*s1, s4), (s4*s3*s1*s2*s1, s1*s2*s3*s4*s3*s2*s1)]

            """

            Covers = []
            for i in self.parent().index_set():
                wi = self.apply_simple_reflection(i)
                if i in self.descents():
                    Covers += [(u.apply_simple_reflection(i), r.apply_conjugation_by_simple_reflection(i)) for u,r in wi.bruhat_upper_covers_reflections() if i not in u.descents()]
                else:
                    Covers += [(wi,self.parent().simple_reflection(i))]
            return uniq(Covers)

        def cover_reflections(self, side = 'right'):
            r"""
            Returns the set of reflections ``t`` such that ``self`` ``t`` covers ``self``.

            If ``side`` is 'left', ``t`` ``self`` covers ``self``.

            EXAMPLES::

                sage: W = WeylGroup(['A',4], prefix="s")
                sage: w = W.from_reduced_word([3,1,2,1])
                sage: w.cover_reflections()
                [s3, s2*s3*s2, s4, s1*s2*s3*s4*s3*s2*s1]
                sage: w.cover_reflections(side = 'left')
                [s4, s2, s1*s2*s1, s3*s4*s3]

            """

            if side == 'left':
                self = self.inverse()
            return [x[1] for x in self.bruhat_upper_covers_reflections()]

        @cached_in_parent_method
        def bruhat_le(self, other):
            """
            Bruhat comparison

            INPUT:

            - other - an element of the same Coxeter group

            OUTPUT: a boolean

            Returns whether ``self`` <= ``other`` in the Bruhat order.

            EXAMPLES::

                sage: W = WeylGroup(["A",3])
                sage: u = W.from_reduced_word([1,2,1])
                sage: v = W.from_reduced_word([1,2,3,2,1])
                sage: u.bruhat_le(u)
                True
                sage: u.bruhat_le(v)
                True
                sage: v.bruhat_le(u)
                False
                sage: v.bruhat_le(v)
                True
                sage: s = W.simple_reflections()
                sage: s[1].bruhat_le(W.one())
                False

            The implementation uses the equivalent condition that any
            reduced word for ``other`` contains a reduced word for
            ``self`` as subword. See Stembridge, A short derivation of
            the Mobius function for the Bruhat order. J. Algebraic
            Combin. 25 (2007), no. 2, 141--148, Proposition 1.1.

            Complexity: `O(l * c)`, where `l` is the minimum of the
            lengths of `u` and of `v`, and `c` is the cost of the low
            level methods :meth:`first_descent`, :meth:`has_descent`,
            :meth:`apply_simple_reflection`, etc. Those are typically
            `O(n)`, where `n` is the rank of the Coxeter group.

            TESTS:

            We now run consistency tests with permutations and
            :meth:`bruhat_lower_covers`::

                sage: W = WeylGroup(["A",3])
                sage: P4 = Permutations(4)
                sage: def P4toW(w): return W.from_reduced_word(w.reduced_word())
                sage: for u in P4:
                ...       for v in P4:
                ...           assert u.bruhat_lequal(v) == P4toW(u).bruhat_le(P4toW(v))

                sage: W = WeylGroup(["B",3])
                sage: P = W.bruhat_poset() # This is built from bruhat_lower_covers
                sage: Q = Poset((W, attrcall("bruhat_le")))                             # long time (10s)
                sage: all( u.bruhat_le(v) == P.is_lequal(u,v) for u in W for v in W ) # long time  (7s)
                True
                sage: all( P.is_lequal(u,v) == Q.is_lequal(u,v) for u in W for v in W)       # long time  (9s)
                True

            """
            if not have_same_parent(self, other):
                raise TypeError("%s and %s do not have the same parent"%(self, other))
            # could first compare the length, when that information is cheap
            desc = other.first_descent()
            if desc is not None:
                return self.apply_simple_projection(desc, length_increasing = False).bruhat_le(other.apply_simple_reflection(desc))
            else:
                return self == other

        def weak_le(self, other, side = 'right'):
            """
            comparison in weak order

            INPUT:

            - other - an element of the same Coxeter group
            - side - 'left' or 'right'  (default: 'right')

            OUTPUT: a boolean

            Returns whether ``self`` <= ``other`` in left
            (resp. right) weak order, that is if 'v' can be obtained
            from 'v' by length increasing multiplication by simple
            reflections on the left (resp. right).

            EXAMPLES::

                sage: W = WeylGroup(["A",3])
                sage: u = W.from_reduced_word([1,2])
                sage: v = W.from_reduced_word([1,2,3,2])
                sage: u.weak_le(u)
                True
                sage: u.weak_le(v)
                True
                sage: v.weak_le(u)
                False
                sage: v.weak_le(v)
                True

            Comparison for left weak order is achieved with the option ``side``::

                sage: u.weak_le(v, side = 'left')
                False

            The implementation uses the equivalent condition that any
            reduced word for `u` is a right (resp. left) prefix of
            some reduced word for `v`.

            Complexity: `O(l * c)`, where `l` is the minimum of the
            lengths of `u` and of `v`, and `c` is the cost of the low
            level methods :meth:`first_descent`, :meth:`has_descent`,
            :meth:`apply_simple_reflection`. Those are typically
            `O(n)`, where `n` is the rank of the Coxeter group.

            We now run consistency tests with permutations::

                sage: W = WeylGroup(["A",3])
                sage: P4 = Permutations(4)
                sage: def P4toW(w): return W.from_reduced_word(w.reduced_word())
                sage: for u in P4:  # long time (5s on sage.math, 2011)
                ...       for v in P4:
                ...           assert u.permutohedron_lequal(v) == P4toW(u).weak_le(P4toW(v))
                ...           assert u.permutohedron_lequal(v, side='left') == P4toW(u).weak_le(P4toW(v), side='left')
            """
            if not have_same_parent(self, other):
                raise TypeError("%s and %s do not have the same parent"%(self,other))
            # could first compare the length, when that information is cheap
            prefix_side = 'left' if side == 'right' else 'right'

            while True:
                desc = self.first_descent(side = prefix_side)
                if desc is None:
                    return True
                if not other.has_descent(desc, side = prefix_side):
                    return False
                self = self.apply_simple_reflection(desc, side = prefix_side)
                other = other.apply_simple_reflection(desc, side = prefix_side)

        def weak_covers(self, side = 'right', index_set = None, positive = False):
            """
            Returns all elements that ``self`` covers in weak order.

            INPUT:

            - side - 'left' or 'right'  (default: 'right')
            - positive - a boolean (default: False)
            - index_set - a list of indices or None

            OUTPUT: a list

            EXAMPLES::

                sage: W = WeylGroup(['A',3])
                sage: w = W.from_reduced_word([3,2,1])
                sage: [x.reduced_word() for x in w.weak_covers()]
                [[3, 2]]

            To obtain instead elements that cover self, set ``positive = True``::

                sage: [x.reduced_word() for x in w.weak_covers(positive = True)]
                [[3, 1, 2, 1], [2, 3, 2, 1]]

            To obtain covers for left weak order, set the option side to 'left'::

                sage: [x.reduced_word() for x in w.weak_covers(side='left')]
                [[2, 1]]
                sage: w = W.from_reduced_word([3,2,3,1])
                sage: [x.reduced_word() for x in w.weak_covers()]
                [[2, 3, 2], [3, 2, 1]]
                sage: [x.reduced_word() for x in w.weak_covers(side='left')]
                [[3, 2, 1], [2, 3, 1]]

            Covers w.r.t. a parabolic subgroup are obtained with the option ``index_set``::

                sage: [x.reduced_word() for x in w.weak_covers(index_set = [1,2])]
                [[2, 3, 2]]
            """
            return [ self.apply_simple_reflection(i, side=side)
                     for i in self.descents(side=side, index_set = index_set, positive = positive) ]


        def apply_demazure_product(self, element, side = 'right', length_increasing = True):
            r"""
            Returns the Demazure or 0-Hecke product of ``self`` with another Coxeter group element.

            See :meth:`CoxeterGroups.ParentMethods.simple_projections`.

            INPUT:

            - ``element`` -- either an element of the same Coxeter
                group as ``self`` or a tuple or a list (such as a
                reduced word) of elements from the index set of the
                Coxeter group.

            - ``side`` -- 'left' or 'right' (default: 'right'); the
                side of ``self`` on which the element should be
                applied. If ``side`` is 'left' then the operation is
                applied on the left.

            - ``length_increasing`` -- a boolean (default True)
                whether to act length increasingly or decreasingly

            EXAMPLES::

                sage: W = WeylGroup(['C',4],prefix="s")
                sage: v = W.from_reduced_word([1,2,3,4,3,1])
                sage: v.apply_demazure_product([1,3,4,3,3])
                s4*s1*s2*s3*s4*s3*s1
                sage: v.apply_demazure_product([1,3,4,3],side='left')
                s3*s4*s1*s2*s3*s4*s2*s3*s1
                sage: v.apply_demazure_product((1,3,4,3),side='left')
                s3*s4*s1*s2*s3*s4*s2*s3*s1
                sage: v.apply_demazure_product(v)
                s2*s3*s4*s1*s2*s3*s4*s2*s3*s2*s1

            """

            # if self and element have the same parent
            if self.parent().is_parent_of(element):
                the_word = element.reduced_word()
            else:
                # check for a list or tuple of elements of the index set
                if isinstance(element, (tuple)):
                    element = [x for x in element]
                if not isinstance(element, (list)):
                    raise TypeError("Bad Coxeter group element input: %s"%(element))
                I = self.parent().index_set()
                if not all(i in I for i in element):
                    raise ValueError("%s does not have all its members in the index set of the %s"%(element, self.parent()))
                # the copy is so that if we need to reverse the list, the original will not
                # get reversed
                the_word = copy(element)
            if side == 'left':
                the_word.reverse()
            for i in the_word:
                self = self.apply_simple_projection(i, side = side, length_increasing = length_increasing)
            return self

        def min_demazure_product_greater(self, element):
            r"""
            Finds the unique Bruhat-minimum element ``u`` such that ``v`` $\le$ ``w`` * ``u`` where ``v`` is ``self``, ``w`` is ``element`` and ``*`` is the Demazure product.

            INPUT:

            - ``element`` is either an element of the same Coxeter group as ``self`` or a list (such as a reduced word) of elements from the index set of the Coxeter group.

            EXAMPLES::

                sage: W = WeylGroup(['A',4],prefix="s")
                sage: v = W.from_reduced_word([2,3,4,1,2])
                sage: u = W.from_reduced_word([2,3,2,1])
                sage: v.min_demazure_product_greater(u)
                s4*s2
                sage: v.min_demazure_product_greater([2,3,2,1])
                s4*s2
                sage: v.min_demazure_product_greater((2,3,2,1))
                s4*s2

            """

            # if self and element have the same parent
            if self.parent().is_parent_of(element):
                the_word = element.reduced_word()
            # else require that ``element`` is a list or tuple of index_set elements
            else:
                if not isinstance(element, (tuple,list)):
                    raise TypeError("Bad Coxeter group element input: %s"%(element))
                I = self.parent().index_set()
                if not all(i in I for i in element):
                    raise ValueError("%s does not have all its members in the index set of the %s"%(element, self.parent()))
                the_word = element
            for i in the_word:
                if self.has_descent(i, side = 'left'):
                    self = self.apply_simple_reflection(i, side = 'left')
            return self

        def deodhar_factor_element(self, w, index_set):
            r"""
            Returns Deodhar's Bruhat order factoring element.

            INPUT:

            - ``w`` is an element of the same Coxeter group ``W`` as ``self``
            - ``index_set`` is a subset of Dynkin nodes defining a parabolic subgroup ``W'`` of ``W``

            It is assumed that ``v = self`` and ``w`` are minimum length coset representatives
            for ``W/W'`` such that ``v`` $\le$ ``w`` in Bruhat order.

            OUTPUT:

            Deodhar's element ``f(v,w)`` is the unique element of ``W'`` such that,
            for all ``v'`` and ``w'`` in ``W'``, ``vv'`` $\le$ ``ww'`` in ``W`` if and only if
            ``v'`` $\le$ ``f(v,w) * w'`` in ``W'`` where ``*`` is the Demazure product.

            EXAMPLES::

                sage: W = WeylGroup(['A',5],prefix="s")
                sage: v = W.from_reduced_word([5])
                sage: w = W.from_reduced_word([4,5,2,3,1,2])
                sage: v.deodhar_factor_element(w,[1,3,4])
                s3*s1
                sage: W=WeylGroup(['C',2])
                sage: w=W.from_reduced_word([2,1])
                sage: w.deodhar_factor_element(W.from_reduced_word([2]),[1])
                Traceback (most recent call last):
                ...
                ValueError: [2, 1] is not of minimum length in its coset for the parabolic subgroup with index set [1]

            REFERENCES:

                .. [Deodhar] V. Deodhar,  A splitting criterion for the Bruhat orderings on Coxeter groups. Comm. Algebra, 15:1889-1894, 1987.

            """

            if self != self.coset_representative(index_set):
                raise ValueError("%s is not of minimum length in its coset for the parabolic subgroup with index set %s"%(self.reduced_word(),index_set))
            if w != w.coset_representative(index_set):
                raise ValueError("%s is not of minimum length in its coset for the parabolic subgroup with index set %s"%(w.reduced_word(),index_set))
            if not self.bruhat_le(w):
                raise ValueError("Must have %s <= %s"%(self.reduced_word(), w.reduced_word()))
            if w.is_one():
                return w
            i = w.first_descent(side = 'left')
            sw = w.apply_simple_reflection(i, side = 'left')
            sv = self.apply_simple_reflection(i, side = 'left')
            if self.has_descent(i, side = 'left'):
                return sv.deodhar_factor_element(sw, index_set)
            dsp = self.deodhar_factor_element(sw, index_set)
            des = sv.first_descent(side = 'right', index_set = index_set)
            if des is None:
                return dsp
            return dsp.apply_simple_projection(des, side = 'left')

        def deodhar_lift_up(self, w, index_set):
            """
            Letting ``v = self``, given a Bruhat relation ``v W'`` $\le$ ``w W'`` among cosets
            with respect to the subgroup ``W'`` given by the Dynkin node subset ``index_set``,
            returns the Bruhat-minimum lift ``x`` of ``wW'`` such that ``v`` $\le$ ``x``.

            INPUT:

            - ``w`` is an element of the same Coxeter group ``W`` as ``self``.
            - ``index_set`` is a subset of Dynkin nodes defining a parabolic subgroup ``W'``.

            OUTPUT:

            The unique Bruhat-minimum element ``x`` in ``W`` such that ``x W' = w W'``
            and ``v`` $\le$ ``x``.

            .. SEEALSO:: :meth:`sage.categories.coxeter_groups.CoxeterGroups.ElementMethods.deodhar_lift_down`

            EXAMPLES::

                sage: W = WeylGroup(['A',3],prefix="s")
                sage: v = W.from_reduced_word([1,2,3])
                sage: w = W.from_reduced_word([1,3,2])
                sage: v.deodhar_lift_up(w, [3])
                s1*s2*s3*s2

            """

            vmin = self.coset_representative(index_set)
            wmin = w.coset_representative(index_set)
            if not vmin.bruhat_le(wmin):
                raise ValueError("Must have %s <= %s mod the parabolic subgroup with index set %s"%(self.reduced_word(), w.reduced_word(), index_set))
            vJ = vmin.inverse() * self
            dsp = vmin.deodhar_factor_element(wmin,index_set)
            return wmin * vJ.min_demazure_product_greater(dsp)

        def deodhar_lift_down(self, w, index_set):
            r"""
            Letting ``v = self``, given a Bruhat relation ``v W'`` $\ge$ ``w W'`` among cosets
            with respect to the subgroup ``W'`` given by the Dynkin node subset ``index_set``,
            returns the Bruhat-maximum lift ``x`` of ``wW'`` such that ``v`` $\ge$ ``x``.

            INPUT:

            - ``w`` is an element of the same Coxeter group ``W`` as ``self``.
            - ``index_set`` is a subset of Dynkin nodes defining a parabolic subgroup ``W'``.

            OUTPUT:

            The unique Bruhat-maximum element ``x`` in ``W`` such that ``x W' = w W'``
            and ``v $\ge$ ``x``.

            .. SEEALSO:: :meth:`sage.categories.coxeter_groups.CoxeterGroups.ElementMethods.deodhar_lift_up`

            EXAMPLES::

                sage: W = WeylGroup(['A',3],prefix="s")
                sage: v = W.from_reduced_word([1,2,3,2])
                sage: w = W.from_reduced_word([3,2])
                sage: v.deodhar_lift_down(w, [3])
                s2*s3*s2

            """

            vmin = self.coset_representative(index_set)
            wmin = w.coset_representative(index_set)
            if not wmin.bruhat_le(vmin):
                raise ValueError("Must have %s <= %s mod the parabolic subgroup with index set %s"%(w.reduced_word(), self.reduced_word(), index_set))

            vJ = vmin.inverse() * self
            dsp = wmin.deodhar_factor_element(vmin,index_set)
            return wmin * dsp.apply_demazure_product(vJ)

        def apply_conjugation_by_simple_reflection(self, i):
            r"""
            Conjugates ``self`` by the ``i``-th simple reflection.

            EXAMPLES::

                sage: W = WeylGroup(['A',3])
                sage: w = W.from_reduced_word([3,1,2,1])
                sage: w.apply_conjugation_by_simple_reflection(1).reduced_word()
                [3, 2]

            """

            return (self.apply_simple_reflection(i)).apply_simple_reflection(i,side='left')

        @cached_in_parent_method
        def inversions_as_reflections(self):
            r"""
            Returns the set of reflections ``r`` such that ``self`` ``r < self``.

            EXAMPLES::

                sage: W = WeylGroup(['A',3], prefix="s")
                sage: w = W.from_reduced_word([3,1,2,1])
                sage: w.inversions_as_reflections()
                [s1, s1*s2*s1, s2, s1*s2*s3*s2*s1]

            """

            i = self.first_descent()
            if i is None:
                return []
            wi = self.apply_simple_reflection(i)
            return [self.parent().simple_reflection(i)]+[u.apply_conjugation_by_simple_reflection(i) for u in wi.inversions_as_reflections()]

        def left_inversions_as_reflections(self):
            r"""
            Returns the set of reflections ``r`` such that ``r``  ``self`` < ``self``.

            EXAMPLES::

                sage: W = WeylGroup(['A',3], prefix="s")
                sage: w = W.from_reduced_word([3,1,2,1])
                sage: w.left_inversions_as_reflections()
                [s1, s3, s1*s2*s3*s2*s1, s2*s3*s2]

            """

            return self.inverse().inversions_as_reflections()

        def lower_covers(self, side = 'right', index_set = None):
            """
            Returns all elements that ``self`` covers in weak order.

            INPUT:

            - side - 'left' or 'right' (default: 'right')
            - index_set - a list of indices or None

            OUTPUT: a list

            EXAMPLES::

                sage: W = WeylGroup(['A',3])
                sage: w = W.from_reduced_word([3,2,1])
                sage: [x.reduced_word() for x in w.lower_covers()]
                [[3, 2]]

            To obtain covers for left weak order, set the option side to 'left'::

                sage: [x.reduced_word() for x in w.lower_covers(side='left')]
                [[2, 1]]
                sage: w = W.from_reduced_word([3,2,3,1])
                sage: [x.reduced_word() for x in w.lower_covers()]
                [[2, 3, 2], [3, 2, 1]]

            Covers w.r.t. a parabolic subgroup are obtained with the option ``index_set``::

                sage: [x.reduced_word() for x in w.lower_covers(index_set = [1,2])]
                [[2, 3, 2]]
                sage: [x.reduced_word() for x in w.lower_covers(side='left')]
                [[3, 2, 1], [2, 3, 1]]
            """
            return self.weak_covers(side = side, index_set = index_set, positive = False)

        def upper_covers(self, side = 'right', index_set = None):
            """
            Returns all elements that cover ``self`` in weak order.

            INPUT:

            - side - 'left' or 'right' (default: 'right')
            - index_set - a list of indices or None

            OUTPUT: a list

            EXAMPLES::

                sage: W = WeylGroup(['A',3])
                sage: w = W.from_reduced_word([2,3])
                sage: [x.reduced_word() for x in w.upper_covers()]
                [[2, 3, 1], [2, 3, 2]]

            To obtain covers for left weak order, set the option ``side`` to 'left'::

                sage: [x.reduced_word() for x in w.upper_covers(side = 'left')]
                [[1, 2, 3], [2, 3, 2]]

            Covers w.r.t. a parabolic subgroup are obtained with the option ``index_set``::

                sage: [x.reduced_word() for x in w.upper_covers(index_set = [1])]
                [[2, 3, 1]]
                sage: [x.reduced_word() for x in w.upper_covers(side = 'left', index_set = [1])]
                [[1, 2, 3]]
            """
            return self.weak_covers(side = side, index_set = index_set, positive = True)<|MERGE_RESOLUTION|>--- conflicted
+++ resolved
@@ -109,10 +109,7 @@
         return [Groups(), EnumeratedSets()]
 
     Finite = LazyImport('sage.categories.finite_coxeter_groups', 'FiniteCoxeterGroups')
-<<<<<<< HEAD
-=======
     Algebras = LazyImport('sage.categories.coxeter_group_algebras', 'CoxeterGroupAlgebras')
->>>>>>> a0ceb918
 
     class ParentMethods:
 
