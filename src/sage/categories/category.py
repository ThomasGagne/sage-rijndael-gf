--- conflicted
+++ resolved
@@ -100,11 +100,8 @@
 from sage.misc.abstract_method import abstract_method, abstract_methods_of_class
 from sage.misc.cachefunc import cached_method, cached_function
 from sage.misc.c3_controlled import _cmp_key, _cmp_key_named, C3_sorted_merge
-<<<<<<< HEAD
-=======
 from sage.misc.lazy_attribute import lazy_attribute
 from sage.misc.lazy_import import lazy_import
->>>>>>> f16112c7
 from sage.misc.unknown import Unknown
 from sage.misc.weak_dict import WeakValueDictionary
 
@@ -146,14 +143,9 @@
     - Operations on the category itself (what is its super categories?
       its category of morphisms? its dual category?).
     - Generic operations on parents in this category, like the ring `\QQ[x]`.
-<<<<<<< HEAD
-    - Generic operations on elements of this ring (e. g., the Euclidean
-      algorithm for computing gcds).
-=======
     - Generic operations on elements of such parents (e. g., the
       Euclidean algorithm for computing gcds).
     - Generic operations on morphisms of this category.
->>>>>>> f16112c7
 
     This is achieved as follows::
 
@@ -167,28 +159,13 @@
         ....:          pass
         ....:
         ....:     class ParentMethods: # holds the generic operations on parents
-<<<<<<< HEAD
-        ....:          # find a good example of operation
-=======
         ....:          # TODO: find a good example of an operation
->>>>>>> f16112c7
         ....:          pass
         ....:
         ....:     class ElementMethods:# holds the generic operations on elements
         ....:          def gcd(x,y):
         ....:              # Euclid algorithms
         ....:              pass
-<<<<<<< HEAD
-
-    Note that the ``EuclideanDomains.ParentMethods`` and ``.Element`` class
-    above do not inherit from anything. They are merely containers of
-    operations. The hierarchy between the different categories is defined once
-    at the level of the categories. Behind the scene, a parallel hierarchy of
-    classes is built automatically from all the ``.ParentMethods``
-    classes. Then, a parent in a category receives the appropriate operations
-    from all the super categories by usual class inheritance. Similarly, a
-    third hierarchy of classes is built for elements from the ``.Elements``.
-=======
         ....:
         ....:     class MorphismMethods: # holds the generic operations on morphisms
         ....:          # TODO: find a good example of an operation
@@ -207,7 +184,6 @@
     Similarly, two other hierarchies of classes, for elements and
     morphisms respectively, are built from all the ``ElementMethods``
     and ``MorphismMethods`` nested classes.
->>>>>>> f16112c7
 
     EXAMPLES:
 
@@ -1468,8 +1444,6 @@
         if not isinstance(self, JoinCategory):
             tester.assert_(all(self._cmp_key > cat._cmp_key      for cat in self._super_categories))
         tester.assert_(self.is_subcategory( Category.join(self.super_categories()) )) # Not an obviously passing test with axioms
-<<<<<<< HEAD
-=======
 
         for category in self._all_super_categories_proper:
             if self.is_full_subcategory(category):
@@ -1478,7 +1452,6 @@
                                "Every full super category should be a super category"
                                "of some immediate full super category")
 
->>>>>>> f16112c7
         if self.is_subcategory(Sets()):
             tester.assert_(isinstance(self.parent_class, type))
             tester.assert_(isinstance(self.element_class, type))
@@ -2237,15 +2210,9 @@
         INPUT:
 
         - ``categories`` -- a list (or iterable) of non-join categories
-<<<<<<< HEAD
 
         OUTPUT:
 
-=======
-
-        OUTPUT:
-
->>>>>>> f16112c7
         A sorted tuple of categories, possibly with repeats.
 
         .. NOTE::
@@ -2341,7 +2308,6 @@
             [Category of groups, ..., Category of magmas,
              Category of commutative additive monoids, ..., Category of additive magmas,
              Category of sets, ...]
-<<<<<<< HEAD
 
         As a short hand, one can use::
 
@@ -2355,21 +2321,6 @@
             sage: Posets() & Groups()
             Join of Category of groups and Category of posets
 
-=======
-
-        As a short hand, one can use::
-
-            sage: Groups() & CommutativeAdditiveMonoids()
-            Join of Category of groups and Category of commutative additive monoids
-
-        This is a commutative and associative operation::
-
-            sage: Groups() & Posets()
-            Join of Category of groups and Category of posets
-            sage: Posets() & Groups()
-            Join of Category of groups and Category of posets
-
->>>>>>> f16112c7
             sage: Groups() & (CommutativeAdditiveMonoids() & Posets())
             Join of Category of groups
                 and Category of commutative additive monoids
@@ -2547,33 +2498,6 @@
         from objects import Objects
         return Objects()
 
-<<<<<<< HEAD
-    @cached_method
-    def hom_category(self):
-        """
-        Returns the category for homsets between objects this category.
-
-        A category which needs to give specific information about this
-        category should provide a HomCategory class.
-
-        To avoid generating billions of categories, if there is
-        nothing specific for homsets of this category, then this just
-        returns the join of the categories of homsets of the super
-        categories.
-
-        EXAMPLES::
-
-            sage: Sets().hom_category()
-            Category of hom sets in Category of sets
-
-        """
-        try:
-            return self.HomCategory(self)
-        except AttributeError:
-            return Category.join((category.hom_category() for category in self._super_categories))
-
-=======
->>>>>>> f16112c7
     def example(self, *args, **keywords):
         """
         Returns an object in this category. Most of the time, this is a parent.
