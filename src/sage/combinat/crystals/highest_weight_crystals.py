r"""
Highest weight crystals
"""

#*****************************************************************************
#       Copyright (C) 2009   Anne Schilling <anne at math.ucdavis.edu>
#
#  Distributed under the terms of the GNU General Public License (GPL)
#
#    This code is distributed in the hope that it will be useful,
#    but WITHOUT ANY WARRANTY; without even the implied warranty of
#    MERCHANTABILITY or FITNESS FOR A PARTICULAR PURPOSE.  See the GNU
#    General Public License for more details.
#
#  The full text of the GPL is available at:
#
#                  http://www.gnu.org/licenses/
#****************************************************************************

from sage.categories.classical_crystals import ClassicalCrystals
from sage.structure.parent import Parent
from sage.combinat.root_system.cartan_type import CartanType
from sage.combinat.crystals.letters import CrystalOfLetters
from sage.combinat.crystals.tensor_product import TensorProductOfCrystals, \
    TensorProductOfRegularCrystalsElement
from sage.combinat.crystals.littelmann_path import CrystalOfLSPaths


def HighestWeightCrystal(dominant_weight):
    r"""
    Returns an implementation of the highest weight crystal of highest weight `dominant_weight`.

    This is currently only implemented for crystals of type `E_6` and `E_7`.

    TODO: implement highest weight crystals for classical types `A_n`, `B_n`, `C_n`, `D_n` using tableaux.

    EXAMPLES::

        sage: C=CartanType(['E',6])
        sage: La=C.root_system().weight_lattice().fundamental_weights()
        sage: T = HighestWeightCrystal(La[1])
        sage: T.cardinality()
        27
        sage: T = HighestWeightCrystal(La[6])
        sage: T.cardinality()
        27
        sage: T = HighestWeightCrystal(La[2])
        sage: T.cardinality()
        78
        sage: T = HighestWeightCrystal(La[4])
        sage: T.cardinality()
        2925
        sage: T = HighestWeightCrystal(La[3])
        sage: T.cardinality()
        351
        sage: T = HighestWeightCrystal(La[5])
        sage: T.cardinality()
        351

        sage: C=CartanType(['E',7])
        sage: La=C.root_system().weight_lattice().fundamental_weights()
        sage: T = HighestWeightCrystal(La[1])
        sage: T.cardinality()
        133
        sage: T = HighestWeightCrystal(La[2])
        sage: T.cardinality()
        912
        sage: T = HighestWeightCrystal(La[3])
        sage: T.cardinality()
        8645
        sage: T = HighestWeightCrystal(La[4])
        sage: T.cardinality()
        365750
        sage: T = HighestWeightCrystal(La[5])
        sage: T.cardinality()
        27664
        sage: T = HighestWeightCrystal(La[6])
        sage: T.cardinality()
        1539
        sage: T = HighestWeightCrystal(La[7])
        sage: T.cardinality()
        56

        sage: C = CartanType(['C',2,1])
        sage: La = C.root_system().weight_lattice().fundamental_weights()
        sage: T = HighestWeightCrystal(La[1])
<<<<<<< HEAD
        sage: [p for p in T.subcrystal(max_depth=3)]
        [(Lambda[1],),
         (Lambda[0] - Lambda[1] + Lambda[2],),
         (-Lambda[0] + Lambda[1] + Lambda[2] - delta,),
         (-Lambda[0] + 3*Lambda[1] - Lambda[2] - delta,),
         (Lambda[0] + Lambda[1] - Lambda[2],),
         (-Lambda[1] + 2*Lambda[2] - delta,),
         (2*Lambda[0] - Lambda[1],)]
=======
        sage: sorted(T.subcrystal(max_depth=3), key=str)
        [(-Lambda[0] + 3*Lambda[1] - Lambda[2] - delta,),
         (-Lambda[0] + Lambda[1] + Lambda[2] - delta,),
         (-Lambda[1] + 2*Lambda[2] - delta,),
         (2*Lambda[0] - Lambda[1],),
         (Lambda[0] + Lambda[1] - Lambda[2],),
         (Lambda[0] - Lambda[1] + Lambda[2],),
         (Lambda[1],)]
>>>>>>> 37c8a8c9
    """
    cartan_type = dominant_weight.parent().cartan_type()
    if cartan_type.is_finite() and cartan_type.type() in ['A','B','C','D']:
        raise NotImplementedError
    elif cartan_type == CartanType(['E',6]):
        return FiniteDimensionalHighestWeightCrystal_TypeE6(dominant_weight)
    elif cartan_type == CartanType(['E',7]):
        return FiniteDimensionalHighestWeightCrystal_TypeE7(dominant_weight)
    elif cartan_type.is_affine():
        return CrystalOfLSPaths(cartan_type,[dominant_weight[i] for i in cartan_type.index_set()])
    else:
        raise NotImplementedError

class FiniteDimensionalHighestWeightCrystal_TypeE(TensorProductOfCrystals):
    """
    Commonalities for all finite dimensional type E highest weight crystals

    Subclasses should setup an attribute column_crystal in their
    __init__ method before calling the __init__ method of this class.
    """

    def __init__(self, dominant_weight):
        """
        EXAMPLES::

            sage: C=CartanType(['E',6])
            sage: La=C.root_system().weight_lattice().fundamental_weights()
            sage: T = HighestWeightCrystal(2*La[2])
            sage: T.cartan_type()
            ['E', 6]
            sage: T.module_generators
            [[[(2, -1), (1,)], [(2, -1), (1,)]]]
            sage: T.cardinality()
            2430
            sage: T = HighestWeightCrystal(La[2])
            sage: T.cardinality()
            78
        """
        self._cartan_type = dominant_weight.parent().cartan_type()
        self._highest_weight = dominant_weight
        assert dominant_weight.is_dominant()
        self.rename("Finite dimensional highest weight crystal of type %s and highest weight %s"%(self._cartan_type, dominant_weight))
        Parent.__init__(self, category = ClassicalCrystals())
        self.module_generators = [self.module_generator()]

    Element = TensorProductOfRegularCrystalsElement

    def module_generator(self):
        """
        This yields the module generator (or highest weight element) of the classical
        crystal of given dominant weight in self.

        EXAMPLES::

            sage: C=CartanType(['E',6])
            sage: La=C.root_system().weight_lattice().fundamental_weights()
            sage: T = HighestWeightCrystal(La[2])
            sage: T.module_generator()
            [[(2, -1), (1,)]]
            sage: T = HighestWeightCrystal(0*La[2])
            sage: T.module_generator()
            []

            sage: C=CartanType(['E',7])
            sage: La=C.root_system().weight_lattice().fundamental_weights()
            sage: T = HighestWeightCrystal(La[1])
            sage: T.module_generator()
            [[(-7, 1), (7,)]]
        """
        dominant_weight = self._highest_weight
        tensor = sum(( [self.column_crystal[i]]*dominant_weight.coefficient(i) for i in dominant_weight.support()), [])
        return self._element_constructor_(*[B.module_generators[0] for B in tensor])

class FiniteDimensionalHighestWeightCrystal_TypeE6(FiniteDimensionalHighestWeightCrystal_TypeE):
    r"""
    Class of finite dimensional highest weight crystals of type `E_6`.

    EXAMPLES::

        sage: C=CartanType(['E',6])
        sage: La=C.root_system().weight_lattice().fundamental_weights()
        sage: T = HighestWeightCrystal(La[2]); T
        Finite dimensional highest weight crystal of type ['E', 6] and highest weight Lambda[2]
        sage: B1 = T.column_crystal[1]; B1
        The crystal of letters for type ['E', 6]
        sage: B6 = T.column_crystal[6]; B6
        The crystal of letters for type ['E', 6] (dual)
        sage: t = T(B6([-1]),B1([-1,3])); t
        [(-1,), (-1, 3)]
        sage: [t.epsilon(i) for i in T.index_set()]
        [2, 0, 0, 0, 0, 0]
        sage: [t.phi(i) for i in T.index_set()]
        [0, 0, 1, 0, 0, 0]
        sage: TestSuite(t).run()
    """

    def __init__(self, dominant_weight):
        """
        EXAMPLES::

            sage: C=CartanType(['E',6])
            sage: La=C.root_system().weight_lattice().fundamental_weights()
            sage: p2=2*La[2]
            sage: p1=La[2]
            sage: p0=0*La[2]
            sage: T = HighestWeightCrystal(0*La[2])
            sage: T.cardinality()
            1
            sage: T = HighestWeightCrystal(La[2])
            sage: T.cardinality()
            78
            sage: T = HighestWeightCrystal(2*La[2])
            sage: T.cardinality()
            2430
        """
        B1 = CrystalOfLetters(['E',6])
        B6 = CrystalOfLetters(['E',6], dual = True)
        self.column_crystal = {1 : B1, 6 : B6,
                               4 : TensorProductOfCrystals(B1,B1,B1,generators=[[B1([-3,4]),B1([-1,3]),B1([1])]]),
                               3 : TensorProductOfCrystals(B1,B1,generators=[[B1([-1,3]),B1([1])]]),
                               5 : TensorProductOfCrystals(B6,B6,generators=[[B6([5,-6]),B6([6])]]),
                               2 : TensorProductOfCrystals(B6,B1,generators=[[B6([2,-1]),B1([1])]])}
        FiniteDimensionalHighestWeightCrystal_TypeE.__init__(self, dominant_weight)


class FiniteDimensionalHighestWeightCrystal_TypeE7(FiniteDimensionalHighestWeightCrystal_TypeE):
    r"""
    Class of finite dimensional highest weight crystals of type `E_7`.

    EXAMPLES::

        sage: C=CartanType(['E',7])
        sage: La=C.root_system().weight_lattice().fundamental_weights()
        sage: T = HighestWeightCrystal(La[1])
        sage: T.cardinality()
        133
        sage: B7 = T.column_crystal[7]; B7
        The crystal of letters for type ['E', 7]
        sage: t = T(B7([-5, 6]), B7([-2, 3])); t
        [(-5, 6), (-2, 3)]
        sage: [t.epsilon(i) for i in T.index_set()]
        [0, 1, 0, 0, 1, 0, 0]
        sage: [t.phi(i) for i in T.index_set()]
        [0, 0, 1, 0, 0, 1, 0]
        sage: TestSuite(t).run()
    """

    def __init__(self, dominant_weight):
        """
        EXAMPLES::

            sage: C=CartanType(['E',7])
            sage: La=C.root_system().weight_lattice().fundamental_weights()
            sage: T = HighestWeightCrystal(0*La[1])
            sage: T.cardinality()
            1
            sage: T = HighestWeightCrystal(La[1])
            sage: T.cardinality()
            133
            sage: T = HighestWeightCrystal(2*La[1])
            sage: T.cardinality()
            7371
        """
        B = CrystalOfLetters(['E',7])
        self.column_crystal = {7 : B,
                               1 : TensorProductOfCrystals(B,B,generators=[[B([-7,1]),B([7])]]),
                               2 : TensorProductOfCrystals(B,B,B,generators=[[B([-1,2]),B([-7,1]),B([7])]]),
                               3 : TensorProductOfCrystals(B,B,B,B,generators=[[B([-2,3]),B([-1,2]),B([-7,1]),B([7])]]),
                               4 : TensorProductOfCrystals(B,B,B,B,generators=[[B([-5,4]),B([-6,5]),B([-7,6]),B([7])]]),
                               5 : TensorProductOfCrystals(B,B,B,generators=[[B([-6,5]),B([-7,6]),B([7])]]),
                               6 : TensorProductOfCrystals(B,B,generators=[[B([-7,6]),B([7])]])}
        FiniteDimensionalHighestWeightCrystal_TypeE.__init__(self, dominant_weight)<|MERGE_RESOLUTION|>--- conflicted
+++ resolved
@@ -84,16 +84,6 @@
         sage: C = CartanType(['C',2,1])
         sage: La = C.root_system().weight_lattice().fundamental_weights()
         sage: T = HighestWeightCrystal(La[1])
-<<<<<<< HEAD
-        sage: [p for p in T.subcrystal(max_depth=3)]
-        [(Lambda[1],),
-         (Lambda[0] - Lambda[1] + Lambda[2],),
-         (-Lambda[0] + Lambda[1] + Lambda[2] - delta,),
-         (-Lambda[0] + 3*Lambda[1] - Lambda[2] - delta,),
-         (Lambda[0] + Lambda[1] - Lambda[2],),
-         (-Lambda[1] + 2*Lambda[2] - delta,),
-         (2*Lambda[0] - Lambda[1],)]
-=======
         sage: sorted(T.subcrystal(max_depth=3), key=str)
         [(-Lambda[0] + 3*Lambda[1] - Lambda[2] - delta,),
          (-Lambda[0] + Lambda[1] + Lambda[2] - delta,),
@@ -102,7 +92,6 @@
          (Lambda[0] + Lambda[1] - Lambda[2],),
          (Lambda[0] - Lambda[1] + Lambda[2],),
          (Lambda[1],)]
->>>>>>> 37c8a8c9
     """
     cartan_type = dominant_weight.parent().cartan_type()
     if cartan_type.is_finite() and cartan_type.type() in ['A','B','C','D']:
