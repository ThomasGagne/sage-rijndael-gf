--- conflicted
+++ resolved
@@ -4711,17 +4711,10 @@
 
             # FIXME: should inherit from IntegerListLex, and implement repr, or _name as a lazy attribute
             kwargs['name'] = "Partitions of the integer %s satisfying constraints %s"%(n, ", ".join( ["%s=%s"%(key, kwargs[key]) for key in sorted(kwargs.keys())] ))
-<<<<<<< HEAD
 
             # min_part is at least 1, and it is 1 by default
             kwargs['min_part']  = max(1,kwargs.get('min_part',1))
 
-=======
-
-            # min_part is at least 1, and it is 1 by default
-            kwargs['min_part']  = max(1,kwargs.get('min_part',1))
-
->>>>>>> bc33ff08
             # max_slope is at most 0, and it is 0 by default
             kwargs['max_slope'] = min(0,kwargs.get('max_slope',0))
 
