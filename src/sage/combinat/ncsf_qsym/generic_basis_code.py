--- conflicted
+++ resolved
@@ -1201,15 +1201,9 @@
 
             Explicit formulas can be given for internal products of
             elements of the complete and the Psi bases. First, the formula
-<<<<<<< HEAD
-            for the complete basis ([NCSF1]_ Proposition 5.1): If `I` and
-            `J` are two compositions of lengths `p` and `q`, respectively,
-            then the corresponding complete homogeneous non-commutative
-=======
             for the Complete basis ([NCSF1]_ Proposition 5.1): If `I` and
             `J` are two compositions of lengths `p` and `q`, respectively,
             then the corresponding Complete homogeneous non-commutative
->>>>>>> c98d3006
             symmetric functions `S^I` and `S^J` have internal product
 
             .. MATH::
@@ -1231,11 +1225,7 @@
             The formula on the Psi basis ([NCSF2]_ Lemma 3.10) is more
             complicated. Let `I` and `J` be two compositions of lengths
             `p` and `q`, respectively, having the same size `|I| = |J|`.
-<<<<<<< HEAD
-            We denote by `\Psi^K` the element of the Psi-basis
-=======
             We denote by `\Psi^K` the element of the Psi basis
->>>>>>> c98d3006
             corresponding to any composition `K`.
 
             - If `p > q`, then `\Psi^I * \Psi^J` is plainly `0`.
@@ -1252,19 +1242,11 @@
               composition `K = (k_1, k_2, \ldots, k_s)`, denote by
               `\Gamma_K` the non-commutative symmetric function
               `k_1 [\ldots [[\Psi_{k_1}, \Psi_{k_2}], \Psi_{k_3}],
-<<<<<<< HEAD
-              \ldots \Psi_{k_s}]`. For any subset `S` of
-              `\{ 1, 2, \ldots, q \}`, let `J_S` be the composition
-              obtained from `J` by removing the `r`-th parts for all
-              `r \notin S` (while keeping the `r`-th parts for all
-              `r \in S` in order). Then, `\Psi^I * \Psi^J` equals the
-=======
               \ldots \Psi_{k_s}]`. For any subset `A` of
               `\{ 1, 2, \ldots, q \}`, let `J_A` be the composition
               obtained from `J` by removing the `r`-th parts for all
               `r \notin A` (while keeping the `r`-th parts for all
               `r \in A` in order). Then, `\Psi^I * \Psi^J` equals the
->>>>>>> c98d3006
               sum of `\Gamma_{J_{K_1}} \Gamma_{J_{K_2}} \cdots
               \Gamma_{J_{K_p}}` over all ordered set partitions
               `(K_1, K_2, \ldots, K_p)` of `\{ 1, 2, \ldots, q \}`
