--- conflicted
+++ resolved
@@ -61,58 +61,9 @@
 
 import sage.interfaces.gap
 
-<<<<<<< HEAD
-#_objsFiniteField = {}
-def FiniteField(order, name='a', modulus=None):
-    """
-    Return a finite field of given order with generator labeled by the given name.
-
-    INPUT:
-        order -- int
-        name -- string (default: 'a')
-        modulus -- defining polynomial for field, i.e., generator of the field will
-                   be a root of this polynomial.
-
-    EXAMPLES:
-        sage: k, a = GF(9).objgen()
-        sage: k
-        Finite Field in a of size 3^2
-        sage: k.assign_names(['b'])
-        sage: k
-        Finite Field in b of size 3^2
-        sage: GF(9,'a')
-        Finite Field in a of size 3^2
-    """
-    #global _objsFiniteField
-    #key = (order, name)
-    #if _objsFiniteField.has_key(key):
-    #    x = _objsFiniteField[key]()
-    #    if x != None and x.variable_name() == name:      # see example above for why this is necessary
-    #        return x
-    if arith.is_prime(order):
-        R = integer_mod_ring.IntegerModRing(order) # there is a cannonical isomorphism between finite fields of prime order
-        R.assign_names(name) # does this do anything?
-    else:
-        if order < 2**16:
-            R = FiniteField_givaro(order, name, modulus)
-        else:
-            R = FiniteField_ext_pari(order, name, modulus)
-    return R
-    #_objsFiniteField[key] = weakref.ref(R)
-    #return R
+from finite_field_c import FiniteField, is_FiniteField, is_PrimeFiniteField
 
 GF = FiniteField
-
-def is_FiniteField(x):
-    return isinstance(x, FiniteField_generic)
-
-def is_PrimeFiniteField(x):
-    return isinstance(x, FiniteField_prime_modn) or (is_FiniteField(x) and x.is_prime())
-=======
-from finite_field_c import FiniteField, is_FiniteField, is_PrimeFiniteField
-
-GF = FiniteField
->>>>>>> 8b8400eb
 
 class FiniteField_ext_pari(FiniteField_generic):
     r"""
