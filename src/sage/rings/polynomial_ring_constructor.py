#########################################################################################
# Factory function for making polynomial rings
#########################################################################################

from sage.structure.parent_gens import normalize_names
import ring
import weakref
import padics.padic_ring_generic
import padics.padic_field_generic
<<<<<<< HEAD
=======
import padics.padic_ring_lazy
import padics.padic_field_lazy
>>>>>>> 875f54a2

_cache = {}

def PolynomialRing(base_ring, arg1=None, arg2=None,
                   sparse=False, order='degrevlex',
                   names=None, name=None):
    r"""
    Return the globally unique univariate or multivariate polynomial
    ring with given properties and variable name or names.

    There are four ways to call the polynomial ring constructor:
          1. PolynomialRing(base_ring, name,    sparse=False)
          2. PolynomialRing(base_ring, names,   order='degrevlex')
          3. PolynomialRing(base_ring, name, n, order='degrevlex')
          4. PolynomialRing(base_ring, n, name, order='degrevlex')

    The optional arguments sparse and order *must* be explicitly
    named, and the other arguments must be given positionally.

    INPUT:
         base_ring -- a commutative ring
         name -- a string
         names -- a list or tuple of names, or a comma separated string
         n -- an integer
         sparse -- bool (default: False), whether or not elements are sparse
         order -- string or TermOrder, e.g.,
                 'degrevlex' (default) -- degree reverse lexicographic
                 'revlex' -- reverse lexicographic
                 'lex'  -- lexicographic
                 'deglex' -- degree lexicographic
                 'wp(w1,...,wn)' -- weight reverse lexicographic
                 'Wp(w1,...,wn)' -- weight lexicographic

    OUTPUT:
        PolynomialRing(base_ring, name, sparse=False) returns a univariate
        polynomial ring; all other input formats return a multivariate
        polynomial ring.

    UNIQUENESS and IMMUTABILITY: In SAGE there is exactly one
    single-variate polynomial ring over each base ring in each choice
    of variable and sparsenes.  There is also exactly one multivariate
    polynomial ring over each base ring for each choice of names of
    variables and term order.  The names of the generators can only
    be temporarily changed after the ring has been created.  Do this
    using the localvars context:

        EXAMPLES of VARIABLE NAME CONTEXT:
            sage: R.<x,y> = PolynomialRing(QQ,2); R
            Polynomial Ring in x, y over Rational Field
            sage: f = x^2 - 2*y^2

        You can't just globally change the names of those variables.
        This is because objects all over SAGE could have pointers to
        that polynomial ring.
            sage: R._assign_names(['z','w'])
            Traceback (most recent call last):
            ...
            ValueError: variable names cannot be changed after object creation.

        However, you can very easily change the names within a "with" block:
            sage: with localvars(R, ['z','w']):
            ...     print f
            ...
            -2*w^2 + z^2

        After the with block the names revert to what they were before.
            sage: print f
            -2*y^2 + x^2


    SQUARE BRACKETS NOTATION: You can alternatively create a single or
    multivariate polynomial ring over a ring $R$ by writing
    \code{R['varname']} or \code{R['var1,var2,var3,...']}.  This
    square brackets notation doesn't allow for setting any of the
    optional arguments.

    EXAMPLES:
    1. PolynomialRing(base_ring, name,    sparse=False):
        sage: PolynomialRing(QQ, 'w')
        Univariate Polynomial Ring in w over Rational Field

    Use the diamond brackets notation to make the variable
    ready for use after you define the ring:
        sage: R.<w> = PolynomialRing(QQ)
        sage: (1 + w)^3
        w^3 + 3*w^2 + 3*w + 1

    You must specify a name:
        sage: PolynomialRing(QQ)
        Traceback (most recent call last):
        ...
        TypeError: You must specify the names of the variables.

        sage: R.<abc> = PolynomialRing(QQ, sparse=True); R
        Sparse Univariate Polynomial Ring in abc over Rational Field

        sage: R.<w> = PolynomialRing(PolynomialRing(GF(7),'k')); R
        Univariate Polynomial Ring in w over Univariate Polynomial Ring in k over Finite Field of size 7

    The square bracket notation:
        sage: R.<y> = QQ['y']; R
        Univariate Polynomial Ring in y over Rational Field
        sage: y^2 + y
        y^2 + y

    In fact, since the diamond brackets on the left determine the variable name, you can omit the
    variable from the square brackets:
        sage: R.<zz> = QQ[ ]; R
        Univariate Polynomial Ring in zz over Rational Field
        sage: (zz + 1)^2
        zz^2 + 2*zz + 1

    This is exactly the same ring as what PolynomialRing returns:
        sage: R is PolynomialRing(QQ,'zz')
        True

    However, rings with different variables are different:
        sage: QQ['x'] == QQ['y']
        False

    2. PolynomialRing(base_ring, names,   order='degrevlex'):
        sage: R = PolynomialRing(QQ, 'a,b,c'); R
        Polynomial Ring in a, b, c over Rational Field

        sage: S = PolynomialRing(QQ, ['a','b','c']); S
        Polynomial Ring in a, b, c over Rational Field

        sage: T = PolynomialRing(QQ, ('a','b','c')); T
        Polynomial Ring in a, b, c over Rational Field

    All three rings are identical.
        sage: (R is S) and  (S is T)
        True

    There is a unique polynomial ring with each term order:
        sage: R = PolynomialRing(QQ, 'x,y,z', order='degrevlex'); R
        Polynomial Ring in x, y, z over Rational Field
        sage: S = PolynomialRing(QQ, 'x,y,z', order='revlex'); S
        Polynomial Ring in x, y, z over Rational Field
        sage: S is PolynomialRing(QQ, 'x,y,z', order='revlex')
        True
        sage: R == S
        False


    3. PolynomialRing(base_ring, name, n, order='degrevlex'):

    If you specify a single name as a string and a number of
    variables, then variables labeled with numbers are created.
        sage: PolynomialRing(QQ, 'x', 10)
        Polynomial Ring in x0, x1, x2, x3, x4, x5, x6, x7, x8, x9 over Rational Field

        sage: PolynomialRing(GF(7), 'y', 5)
        Polynomial Ring in y0, y1, y2, y3, y4 over Finite Field of size 7

        sage: PolynomialRing(QQ, 'y', 3, sparse=True)
        Polynomial Ring in y0, y1, y2 over Rational Field

    It is easy in Python to create fairly aribtrary variable names.
    For example, here is a ring with generators labeled by the first
    100 primes:

        sage: R = PolynomialRing(ZZ, ['x%s'%p for p in primes(100)]); R
        Polynomial Ring in x2, x3, x5, x7, x11, x13, x17, x19, x23, x29, x31, x37, x41, x43, x47, x53, x59, x61, x67, x71, x73, x79, x83, x89, x97 over Integer Ring

    By calling the \code{inject_variables()} method all those variable
    names are available for interactive use:
        sage: R.inject_variables()
        Defining x2, x3, x5, x7, x11, x13, x17, x19, x23, x29, x31, x37, x41, x43, x47, x53, x59, x61, x67, x71, x73, x79, x83, x89, x97
        sage: (x2 + x41 + x71)^2
        x71^2 + 2*x41*x71 + x41^2 + 2*x2*x71 + 2*x2*x41 + x2^2

    You can also call \code{injvar}, which is a convenient shortcut for \code{inject_variables()}.
        sage: R = PolynomialRing(GF(7),15,'w'); R
        Polynomial Ring in w0, w1, w2, w3, w4, w5, w6, w7, w8, w9, w10, w11, w12, w13, w14 over Finite Field of size 7
        sage: R.injvar()
        Defining w0, w1, w2, w3, w4, w5, w6, w7, w8, w9, w10, w11, w12, w13, w14
        sage: (w0 + 2*w8 + w13)^2
        w13^2 + 4*w8*w13 + 4*w8^2 + 2*w0*w13 + 4*w0*w8 + w0^2
    """
    import polynomial_ring as m
    if isinstance(arg1, (int, long, m.integer.Integer)):
        arg1, arg2 = arg2, arg1

    if not names is None:
        arg1 = names
    elif not name is None:
        arg1 = name

    if not m.ring.is_Ring(base_ring):
        raise TypeError, 'base_ring must be a ring'

    if arg1 is None:
        raise TypeError, "You must specify the names of the variables."

    R = None
    if isinstance(arg2, (int, long, m.integer.Integer)):
        # 3. PolynomialRing(base_ring, names, n, order='degrevlex'):
        if not isinstance(arg1, (list, tuple, str)):
            raise TypeError, "You *must* specify the names of the variables."
        n = int(arg2)
        names = arg1
        R = _multi_variate(base_ring, names, n, sparse, order)

    elif isinstance(arg1, str) or len(arg1) == 1:
        if not ',' in arg1:
            # 1. PolynomialRing(base_ring, name, sparse=False):
            if not arg2 is None:
                raise TypeError, "if second arguments is a string with no commas, then there must be no other non-optional arguments"
            name = arg1
            R = _single_variate(base_ring, name, sparse)
        else:
            # 2-4. PolynomialRing(base_ring, names, order='degrevlex'):
            if not arg2 is None:
                raise TypeError, "invalid input to PolynomialRing function; please see the docstring for that function"
            names = arg1.split(',')
            n = len(names)
            R = _multi_variate(base_ring, names, n, sparse, order)
    elif isinstance(arg1, (list, tuple)):
            # PolynomialRing(base_ring, names (list or tuple), order='degrevlex'):
            names = arg1
            n = len(names)
            R = _multi_variate(base_ring, names, n, sparse, order)

    if arg1 is None and arg2 is None:
        raise TypeError, "you *must* specify the indeterminates (as not None)."
    if R is None:
        raise TypeError, "invalid input (%s, %s, %s) to PolynomialRing function; please see the docstring for that function"%(
            base_ring, arg1, arg2)

    return R


def _get_from_cache(key):
    try:
        if _cache.has_key(key):
            return _cache[key]()
    except TypeError, msg:
        raise TypeError, 'key = %s\n%s'%(key,msg)
    return None

def _save_in_cache(key, R):
    try:
        _cache[key] = weakref.ref(R)
    except TypeError, msg:
        raise TypeError, 'key = %s\n%s'%(key,msg)


def _single_variate(base_ring, name, sparse):
    import polynomial_ring as m
    import padics.unramified_ring_extension #needed for hack; should be deleted after hack is removed
    name = normalize_names(1, name)
    key = (base_ring, name, sparse)
    R = _get_from_cache(key)
    if not R is None: return R

    if isinstance(base_ring, ring.CommutativeRing):
        if m.integer_mod_ring.is_IntegerModRing(base_ring) and not sparse:
            n = base_ring.order()
            if n.is_prime():
                R = m.PolynomialRing_dense_mod_p(base_ring, name)
            elif n > 1:
                R = m.PolynomialRing_dense_mod_n(base_ring, name)
            else:  # n == 1!
                R = m.PolynomialRing_integral_domain(base_ring, name)   # specialized code breaks in this case.

<<<<<<< HEAD
        elif isinstance(base_ring, padics.padic_ring_generic.pAdicRingGeneric):
            R = m.PolynomialRing_padic_ring(base_ring, name)
=======
        elif isinstance(base_ring, padics.padic_ring_lazy.pAdicRingLazy):
            R = m.PolynomialRing_padic_ring_lazy(base_ring, name)

        elif isinstance(base_ring, padics.padic_field_lazy.pAdicFieldLazy):
            R = m.PolynomialRing_padic_field_lazy(base_ring, name)

        elif isinstance(base_ring, padics.unramified_ring_extension.UnramifiedRingExtension) and base_ring.ground_ring_of_tower().is_field():
            # Hack to get unramified field extension polynomials working in the short term.
            R = m.PolynomialRing_padic_field(base_ring, name)
>>>>>>> 875f54a2

        elif isinstance(base_ring, padics.padic_field_generic.pAdicFieldGeneric):
            R = m.PolynomialRing_padic_field(base_ring, name)

<<<<<<< HEAD
=======
        elif isinstance(base_ring, padics.padic_ring_generic.pAdicRingGeneric):
            R = m.PolynomialRing_padic_ring(base_ring, name)

>>>>>>> 875f54a2
        elif base_ring.is_field():
            R = m.PolynomialRing_field(base_ring, name, sparse)

        elif base_ring.is_integral_domain():
            R = m.PolynomialRing_integral_domain(base_ring, name, sparse)
        else:
            R = m.PolynomialRing_commutative(base_ring, name, sparse)
    else:
        R = m.PolynomialRing_general(base_ring, name, sparse)

    _save_in_cache(key, R)
    return R

def _multi_variate(base_ring, names, n, sparse, order):
    names = normalize_names(n, names)

    import multi_polynomial_ring as m

    order = m.TermOrder(order)

    if isinstance(names, list):
        names = tuple(names)

    elif isinstance(names, str):
        if ',' in names:
            names = tuple(names.split(','))

    key = (base_ring, names, n, sparse, order)
    R = _get_from_cache(key)
    if not R is None:
        return R

    if m.integral_domain.is_IntegralDomain(base_ring):
        R = m.MPolynomialRing_polydict_domain(base_ring, n, names, order)
    else:
        R = m.MPolynomialRing_polydict(base_ring, n, names, order)

    _save_in_cache(key, R)
    return R

#########################################################################################
# END (Factory function for making polynomial rings)
#########################################################################################
<|MERGE_RESOLUTION|>--- conflicted
+++ resolved
@@ -7,11 +7,8 @@
 import weakref
 import padics.padic_ring_generic
 import padics.padic_field_generic
-<<<<<<< HEAD
-=======
 import padics.padic_ring_lazy
 import padics.padic_field_lazy
->>>>>>> 875f54a2
 
 _cache = {}
 
@@ -278,10 +275,6 @@
             else:  # n == 1!
                 R = m.PolynomialRing_integral_domain(base_ring, name)   # specialized code breaks in this case.
 
-<<<<<<< HEAD
-        elif isinstance(base_ring, padics.padic_ring_generic.pAdicRingGeneric):
-            R = m.PolynomialRing_padic_ring(base_ring, name)
-=======
         elif isinstance(base_ring, padics.padic_ring_lazy.pAdicRingLazy):
             R = m.PolynomialRing_padic_ring_lazy(base_ring, name)
 
@@ -291,17 +284,13 @@
         elif isinstance(base_ring, padics.unramified_ring_extension.UnramifiedRingExtension) and base_ring.ground_ring_of_tower().is_field():
             # Hack to get unramified field extension polynomials working in the short term.
             R = m.PolynomialRing_padic_field(base_ring, name)
->>>>>>> 875f54a2
 
         elif isinstance(base_ring, padics.padic_field_generic.pAdicFieldGeneric):
             R = m.PolynomialRing_padic_field(base_ring, name)
 
-<<<<<<< HEAD
-=======
         elif isinstance(base_ring, padics.padic_ring_generic.pAdicRingGeneric):
             R = m.PolynomialRing_padic_ring(base_ring, name)
 
->>>>>>> 875f54a2
         elif base_ring.is_field():
             R = m.PolynomialRing_field(base_ring, name, sparse)
 
