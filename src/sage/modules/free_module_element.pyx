r"""
Elements of free modules

AUTHORS:

- William Stein

- Josh Kantor

- Thomas Feulner (2012-11): Added :meth:`FreeModuleElement.hamming_weight` and
  :meth:`FreeModuleElement_generic_sparse.hamming_weight`

TODO: Change to use a get_unsafe / set_unsafe, etc., structure
exactly like with matrices, since we'll have to define a bunch of
special purpose implementations of vectors easily and
systematically.

EXAMPLES: We create a vector space over `\QQ` and a
subspace of this space.

::

    sage: V = QQ^5
    sage: W = V.span([V.1, V.2])

Arithmetic operations always return something in the ambient space,
since there is a canonical map from `W` to `V` but
not from `V` to `W`.

::

    sage: parent(W.0 + V.1)
    Vector space of dimension 5 over Rational Field
    sage: parent(V.1 + W.0)
    Vector space of dimension 5 over Rational Field
    sage: W.0 + V.1
    (0, 2, 0, 0, 0)
    sage: W.0 - V.0
    (-1, 1, 0, 0, 0)

Next we define modules over `\ZZ` and a finite
field.

::

    sage: K = ZZ^5
    sage: M = GF(7)^5

Arithmetic between the `\QQ` and
`\ZZ` modules is defined, and the result is always
over `\QQ`, since there is a canonical coercion map
to `\QQ`.

::

    sage: K.0 + V.1
    (1, 1, 0, 0, 0)
    sage: parent(K.0 + V.1)
    Vector space of dimension 5 over Rational Field

Since there is no canonical coercion map to the finite field from
`\QQ` the following arithmetic is not defined::

    sage: V.0 + M.0
    Traceback (most recent call last):
    ...
    TypeError: unsupported operand parent(s) for '+': 'Vector space of dimension 5 over Rational Field' and 'Vector space of dimension 5 over Finite Field of size 7'

However, there is a map from `\ZZ` to the finite
field, so the following is defined, and the result is in the finite
field.

::

    sage: w = K.0 + M.0; w
    (2, 0, 0, 0, 0)
    sage: parent(w)
    Vector space of dimension 5 over Finite Field of size 7
    sage: parent(M.0 + K.0)
    Vector space of dimension 5 over Finite Field of size 7

Matrix vector multiply::

    sage: MS = MatrixSpace(QQ,3)
    sage: A = MS([0,1,0,1,0,0,0,0,1])
    sage: V = QQ^3
    sage: v = V([1,2,3])
    sage: v * A
    (2, 1, 3)

TESTS::

    sage: D = 46341
    sage: u = 7
    sage: R = Integers(D)
    sage: p = matrix(R,[[84, 97, 55, 58, 51]])
    sage: 2*p.row(0)
    (168, 194, 110, 116, 102)
"""

#*****************************************************************************
# This program is free software: you can redistribute it and/or modify
# it under the terms of the GNU General Public License as published by
# the Free Software Foundation, either version 2 of the License, or
# (at your option) any later version.
#                  http://www.gnu.org/licenses/
#*****************************************************************************
<<<<<<< HEAD

import math

include 'sage/ext/stdsage.pxi'
=======

cimport cython
>>>>>>> dcbf7709

from sage.structure.sequence import Sequence
from sage.structure.element cimport Element, ModuleElement, RingElement, Vector
from sage.structure.element import canonical_coercion

from sage.rings.ring import is_Ring
from sage.rings.infinity import Infinity, AnInfinity
from sage.rings.integer_ring import ZZ
from sage.rings.real_double import RDF
from sage.rings.complex_double import CDF
from sage.misc.derivative import multi_derivative

from sage.rings.ring cimport Ring
from sage.rings.integer cimport Integer, smallInteger

# For the norm function, we cache Sage integers 1 and 2
__one__ = smallInteger(1)
__two__ = smallInteger(2)


def is_FreeModuleElement(x):
    """
    EXAMPLES::

        sage: sage.modules.free_module_element.is_FreeModuleElement(0)
        False
        sage: sage.modules.free_module_element.is_FreeModuleElement(vector([1,2,3]))
        True
    """
    return isinstance(x, FreeModuleElement)

def vector(arg0, arg1=None, arg2=None, sparse=None):
    r"""
    Return a vector or free module element with specified entries.

    CALL FORMATS:

    This constructor can be called in several different ways.
    In each case, ``sparse=True`` or ``sparse=False`` can be
    supplied as an option.  ``free_module_element()`` is an
    alias for ``vector()``.

        1. vector(object)

        2. vector(ring, object)

        3. vector(object, ring)

        4. vector(ring, degree, object)

        5. vector(ring, degree)

        6. vector(numpy_array)

    INPUT:

    -  ``object`` - a list, dictionary, or other
       iterable containing the entries of the vector, including
       any object that is palatable to the ``Sequence`` constructor

    -  ``ring`` - a base ring (or field) for the vector
       space or free module, which contains all of the elements

    -  ``degree`` - an integer specifying the number of
       entries in the vector or free module element

    -  ``numpy_array`` - a NumPy array with the desired entries

    -  ``sparse`` - optional

    In call format 4, an error is raised if the ``degree`` does not match
    the length of ``object`` so this call can provide some safeguards.
    Note however that using this format when ``object`` is a dictionary
    is unlikely to work properly.

    OUTPUT:

    An element of the vector space or free module with the given
    base ring and implied or specified dimension or rank,
    containing the specified entries and with correct degree.

    In call format 5, no entries are specified, so the element is
    populated with all zeros.

    If the ``sparse`` option is not supplied, the output will
    generally have a dense representation.  The exception is if
    ``object`` is a dictionary, then the representation will be sparse.

    EXAMPLES::

        sage: v = vector([1,2,3]); v
        (1, 2, 3)
        sage: v.parent()
        Ambient free module of rank 3 over the principal ideal domain Integer Ring
        sage: v = vector([1,2,3/5]); v
        (1, 2, 3/5)
        sage: v.parent()
        Vector space of dimension 3 over Rational Field

    All entries must *canonically* coerce to some common ring::

        sage: v = vector([17, GF(11)(5), 19/3]); v
        Traceback (most recent call last):
        ...
        TypeError: unable to find a common ring for all elements

    ::

        sage: v = vector([17, GF(11)(5), 19]); v
        (6, 5, 8)
        sage: v.parent()
        Vector space of dimension 3 over Finite Field of size 11
        sage: v = vector([17, GF(11)(5), 19], QQ); v
        (17, 5, 19)
        sage: v.parent()
        Vector space of dimension 3 over Rational Field
        sage: v = vector((1,2,3), QQ); v
        (1, 2, 3)
        sage: v.parent()
        Vector space of dimension 3 over Rational Field
        sage: v = vector(QQ, (1,2,3)); v
        (1, 2, 3)
        sage: v.parent()
        Vector space of dimension 3 over Rational Field
        sage: v = vector(vector([1,2,3])); v
        (1, 2, 3)
        sage: v.parent()
        Ambient free module of rank 3 over the principal ideal domain Integer Ring

    You can also use ``free_module_element``, which is
    the same as ``vector``. ::

        sage: free_module_element([1/3, -4/5])
        (1/3, -4/5)

    We make a vector mod 3 out of a vector over `\ZZ`. ::

        sage: vector(vector([1,2,3]), GF(3))
        (1, 2, 0)

    The degree of a vector may be specified::

        sage: vector(QQ, 4, [1,1/2,1/3,1/4])
        (1, 1/2, 1/3, 1/4)

    But it is an error if the degree and size of the list of entries
    are mismatched::

        sage: vector(QQ, 5, [1,1/2,1/3,1/4])
        Traceback (most recent call last):
        ...
        ValueError: incompatible degrees in vector constructor

    Providing no entries populates the vector with zeros, but of course,
    you must specify the degree since it is not implied.  Here we use a
    finite field as the base ring. ::

        sage: w = vector(FiniteField(7), 4); w
        (0, 0, 0, 0)
        sage: w.parent()
        Vector space of dimension 4 over Finite Field of size 7

    The fastest method to construct a zero vector is to call the
    :meth:`~sage.modules.free_module.FreeModule_generic.zero_vector`
    method directly on a free module or vector space, since
    vector(...)  must do a small amount of type checking.  Almost as
    fast as the ``zero_vector()`` method is the
    :func:`~sage.modules.free_module_element.zero_vector` constructor,
    which defaults to the integers.  ::

        sage: vector(ZZ, 5)          # works fine
        (0, 0, 0, 0, 0)
        sage: (ZZ^5).zero_vector()   # very tiny bit faster
        (0, 0, 0, 0, 0)
        sage: zero_vector(ZZ, 5)     # similar speed to vector(...)
        (0, 0, 0, 0, 0)
        sage: z = zero_vector(5); z
        (0, 0, 0, 0, 0)
        sage: z.parent()
        Ambient free module of rank 5 over
        the principal ideal domain Integer Ring

    Here we illustrate the creation of sparse vectors by using a
    dictionary. ::

        sage: vector({1:1.1, 3:3.14})
        (0.000000000000000, 1.10000000000000, 0.000000000000000, 3.14000000000000)

    With no degree given, a dictionary of entries implicitly declares a
    degree by the largest index (key) present.  So you can provide a
    terminal element (perhaps a zero?) to set the degree.  But it is probably safer
    to just include a degree in your construction.  ::

        sage: v = vector(QQ, {0:1/2, 4:-6, 7:0}); v
        (1/2, 0, 0, 0, -6, 0, 0, 0)
        sage: v.degree()
        8
        sage: v.is_sparse()
        True
        sage: w = vector(QQ, 8, {0:1/2, 4:-6})
        sage: w == v
        True

    It is an error to specify a negative degree. ::

        sage: vector(RR, -4, [1.0, 2.0, 3.0, 4.0])
        Traceback (most recent call last):
        ...
        ValueError: cannot specify the degree of a vector as a negative integer (-4)

    It is an error to create a zero vector but not provide
    a ring as the first argument.  ::

        sage: vector('junk', 20)
        Traceback (most recent call last):
        ...
        TypeError: first argument must be base ring of zero vector, not junk

    And it is an error to specify an index in a dictionary
    that is greater than or equal to a requested degree. ::

        sage: vector(ZZ, 10, {3:4, 7:-2, 10:637})
        Traceback (most recent call last):
        ...
        ValueError: dictionary of entries has a key (index) exceeding the requested degree

    A 1-dimensional numpy array of type float or complex may be
    passed to vector. Unless an explicit ring is given, the result will
    be a vector in the appropriate dimensional vector space over the
    real double field or the complex double field. The data in the array
    must be contiguous, so column-wise slices of numpy matrices will
    raise an exception. ::

        sage: import numpy
        sage: x = numpy.random.randn(10)
        sage: y = vector(x)
        sage: parent(y)
        Vector space of dimension 10 over Real Double Field
        sage: parent(vector(RDF, x))
        Vector space of dimension 10 over Real Double Field
        sage: parent(vector(CDF, x))
        Vector space of dimension 10 over Complex Double Field
        sage: parent(vector(RR, x))
        Vector space of dimension 10 over Real Field with 53 bits of precision
        sage: v = numpy.random.randn(10) * numpy.complex(0,1)
        sage: w = vector(v)
        sage: parent(w)
        Vector space of dimension 10 over Complex Double Field

    Multi-dimensional arrays are not supported::

        sage: import numpy as np
        sage: a = np.array([[1, 2, 3], [4, 5, 6]], np.float64)
        sage: vector(a)
        Traceback (most recent call last):
        ...
        TypeError: cannot convert 2-dimensional array to a vector

    If any of the arguments to vector have Python type int, long, real,
    or complex, they will first be coerced to the appropriate Sage
    objects. This fixes :trac:`3847`. ::

        sage: v = vector([int(0)]); v
        (0)
        sage: v[0].parent()
        Integer Ring
        sage: v = vector(range(10)); v
        (0, 1, 2, 3, 4, 5, 6, 7, 8, 9)
        sage: v[3].parent()
        Integer Ring
        sage: v = vector([float(23.4), int(2), complex(2+7*I), long(1)]); v
        (23.4, 2.0, 2.0 + 7.0*I, 1.0)
        sage: v[1].parent()
        Complex Double Field

    If the argument is a vector, it doesn't change the base ring. This
    fixes :trac:`6643`. ::

        sage: K.<sqrt3> = QuadraticField(3)
        sage: u = vector(K, (1/2, sqrt3/2) )
        sage: vector(u).base_ring()
        Number Field in sqrt3 with defining polynomial x^2 - 3
        sage: v = vector(K, (0, 1) )
        sage: vector(v).base_ring()
        Number Field in sqrt3 with defining polynomial x^2 - 3

    Constructing a vector from a numpy array behaves as expected::

        sage: import numpy
        sage: a=numpy.array([1,2,3])
        sage: v=vector(a); v
        (1, 2, 3)
        sage: parent(v)
        Ambient free module of rank 3 over the principal ideal domain Integer Ring

    Complex numbers can be converted naturally to a sequence of length 2.  And
    then to a vector.  ::

        sage: c = CDF(2 + 3*I)
        sage: v = vector(c); v
        (2.0, 3.0)

    A generator, or other iterable, may also be supplied as input.  Anything
    that can be converted to a :class:`~sage.structure.sequence.Sequence` is
    a possible input.  ::

        sage: type(i^2 for i in range(3))
        <type 'generator'>
        sage: v = vector(i^2 for i in range(3)); v
        (0, 1, 4)

    An empty list, without a ring given, will default to the integers. ::

        sage: x = vector([]); x
        ()
        sage: x.parent()
        Ambient free module of rank 0 over the principal ideal domain Integer Ring
    """
    # We first efficiently handle the important special case of the zero vector
    # over a ring. See trac 11657.
    # !! PLEASE DO NOT MOVE THIS CODE LOWER IN THIS FUNCTION !!
    if arg2 is None and is_Ring(arg0) and isinstance(arg1, (Integer, int, long)):
        return (arg0**arg1).zero_vector()

    # WARNING TO FUTURE OPTIMIZERS: The following two hasattr's take
    # quite a significant amount of time.
    if hasattr(arg0, '_vector_'):
        return arg0._vector_(arg1)

    if hasattr(arg1, '_vector_'):
        return arg1._vector_(arg0)

    # consider a possible degree specified in second argument
    degree = None
    maxindex = None
    if isinstance(arg1, (Integer, int, long)):
        if arg1 < 0:
            raise ValueError("cannot specify the degree of a vector as a negative integer (%s)" % arg1)
        if isinstance(arg2, dict):
            maxindex = max([-1]+[index for index in arg2])
            if not maxindex < arg1:
                raise ValueError("dictionary of entries has a key (index) exceeding the requested degree")
        # arg1 is now a legitimate degree
        # With no arg2, we can try to return a zero vector
        #   else we size-check arg2 and slide it into arg1
        degree = arg1
        if arg2 is None:
            if not is_Ring(arg0):
                msg = "first argument must be base ring of zero vector, not {0}"
                raise TypeError(msg.format(arg0))
        else:
            if not isinstance(arg2, dict) and len(arg2) != degree:
                raise ValueError("incompatible degrees in vector constructor")
            arg1 = arg2

    # Analyze arg0 and arg1 to create a ring (R) and entries (v)
    if is_Ring(arg0):
        R = arg0
        v = arg1
    elif is_Ring(arg1):
        R = arg1
        v = arg0
    else:
        v = arg0
        R = None

    from numpy import ndarray
    if isinstance(v, ndarray):
        if len(v.shape) != 1:
            raise TypeError("cannot convert %r-dimensional array to a vector" % len(v.shape))
        from free_module import VectorSpace
        if (R is None or R is RDF) and v.dtype.kind == 'f':
            V = VectorSpace(RDF, v.shape[0])
            from vector_real_double_dense import Vector_real_double_dense
            return Vector_real_double_dense(V, v)
        if (R is None or R is CDF) and v.dtype.kind == 'c':
            V = VectorSpace(CDF, v.shape[0])
            from vector_complex_double_dense import Vector_complex_double_dense
            return Vector_complex_double_dense(V, v)
        # Use slower conversion via list
        v = list(v)

    if isinstance(v, dict):
        if degree is None:
            degree = max([-1]+[index for index in v])+1
        if sparse is None:
            sparse = True
    else:
        degree = None
        if sparse is None:
            sparse = False

    v, R = prepare(v, R, degree)

    if sparse:
        import free_module  # slow -- can we improve
        return free_module.FreeModule(R, len(v), sparse=True)(v)
    else:
        return (R**len(v))(v)

free_module_element = vector

def prepare(v, R, degree=None):
    r"""
    Converts an object describing elements of a vector into a list of entries in a common ring.

    INPUT:

    - ``v`` - a dictionary with non-negative integers as keys,
      or a list or other object that can be converted by the ``Sequence``
      constructor
    - ``R`` - a ring containing all the entries, possibly given as ``None``
    - ``degree`` -  a requested size for the list when the input is a dictionary,
      otherwise ignored

    OUTPUT:

    A pair.

    The first item is a list of the values specified in the object ``v``.
    If the object is a dictionary , entries are placed in the list
    according to the indices that were their keys in the dictionary,
    and the remainder of the entries are zero.  The value of
    ``degree`` is assumed to be larger than any index provided
    in the dictionary and will be used as the number of entries
    in the returned list.

    The second item returned is a ring that contains all of
    the entries in the list. If ``R`` is given, the entries
    are coerced in.  Otherwise a common ring is found. For
    more details, see the
    :class:`~sage.structure.sequence.Sequence` object.  When ``v``
    has no elements and ``R`` is ``None``, the ring returned is
    the integers.


    EXAMPLES::

        sage: from sage.modules.free_module_element import prepare
        sage: prepare([1,2/3,5],None)
        ([1, 2/3, 5], Rational Field)

        sage: prepare([1,2/3,5],RR)
        ([1.00000000000000, 0.666666666666667, 5.00000000000000], Real Field with 53 bits of precision)

        sage: prepare({1:4, 3:-2}, ZZ, 6)
        ([0, 4, 0, -2, 0, 0], Integer Ring)

        sage: prepare({3:1, 5:3}, QQ, 6)
        ([0, 0, 0, 1, 0, 3], Rational Field)

        sage: prepare([1,2/3,'10',5],RR)
        ([1.00000000000000, 0.666666666666667, 10.0000000000000, 5.00000000000000], Real Field with 53 bits of precision)

        sage: prepare({},QQ, 0)
        ([], Rational Field)

        sage: prepare([1,2/3,'10',5],None)
        Traceback (most recent call last):
        ...
        TypeError: unable to find a common ring for all elements

    Some objects can be converted to sequences even if they are not always
    thought of as sequences.  ::

        sage: c = CDF(2+3*I)
        sage: prepare(c, None)
        ([2.0, 3.0], Real Double Field)

    This checks a bug listed at Trac #10595.  Without good evidence for a ring, the default
    is the integers. ::

        sage: prepare([], None)
        ([], Integer Ring)
    """
    if isinstance(v, dict):
        # convert to a list
        X = [0]*degree
        for key, value in v.iteritems():
            X[key] = value
        v = X
    # convert to a Sequence over common ring
    # default to ZZ on an empty list
    if R is None:
        try:
            if len(v) == 0:
                R = ZZ
        except TypeError:
            pass
    v = Sequence(v, universe=R, use_sage_types=True)
    ring = v.universe()
    if not is_Ring(ring):
        raise TypeError("unable to find a common ring for all elements")
    return v, ring

def zero_vector(arg0, arg1=None):
    r"""
    Returns a vector or free module element with a specified number of zeros.

    CALL FORMATS:

        1. zero_vector(degree)

        2. zero_vector(ring, degree)

    INPUT:

    - ``degree`` - the number of zero entries in the vector or
      free module element

    - ``ring`` - default ``ZZ`` - the base ring of the vector
      space or module containing the constructed zero vector

    OUTPUT:

    A vector or free module element with ``degree`` entries,
    all equal to zero and belonging to the ring if specified.
    If no ring is given, a free module element over ``ZZ``
    is returned.

    EXAMPLES:

    A zero vector over the field of rationals. ::

        sage: v = zero_vector(QQ, 5); v
        (0, 0, 0, 0, 0)
        sage: v.parent()
        Vector space of dimension 5 over Rational Field

    A free module zero element. ::

        sage: w = zero_vector(Integers(6), 3); w
        (0, 0, 0)
        sage: w.parent()
        Ambient free module of rank 3 over Ring of integers modulo 6

    If no ring is given, the integers are used. ::

        sage: u = zero_vector(9); u
        (0, 0, 0, 0, 0, 0, 0, 0, 0)
        sage: u.parent()
        Ambient free module of rank 9 over the principal ideal domain Integer Ring

    Non-integer degrees produce an error. ::

        sage: zero_vector(5.6)
        Traceback (most recent call last):
        ...
        TypeError: Attempt to coerce non-integral RealNumber to Integer

    Negative degrees also give an error. ::

        sage: zero_vector(-3)
        Traceback (most recent call last):
        ...
        ValueError: rank (=-3) must be nonnegative

    Garbage instead of a ring will be recognized as such. ::

        sage: zero_vector(x^2, 5)
        Traceback (most recent call last):
        ...
        TypeError: first argument must be a ring
    """
    if arg1 is None:
        # default to a zero vector over the integers (ZZ) if no ring given
        return (ZZ**arg0).zero_vector()
    if is_Ring(arg0):
        return (arg0**arg1).zero_vector()
    raise TypeError("first argument must be a ring")

def random_vector(ring, degree=None, *args, **kwds):
    r"""
    Returns a vector (or module element) with random entries.

    INPUT:

    - ring - default: ``ZZ`` - the base ring for the entries
    - degree - a non-negative integer for the number of entries in the vector
    - sparse - default: ``False`` - whether to use a sparse implementation
    - args, kwds - additional arguments and keywords are passed
      to the ``random_element()`` method of the ring

    OUTPUT:

    A vector, or free module element, with ``degree`` elements
    from ``ring``, chosen randomly from the ring according to
    the ring's ``random_element()`` method.

    .. note::
        See below for examples of how random elements are
        generated by some common base rings.

    EXAMPLES:

    First, module elements over the integers.
    The default distribution is tightly clustered around -1, 0, 1.
    Uniform distributions can be specified by giving bounds, though
    the upper bound is never met.  See
    :meth:`sage.rings.integer_ring.IntegerRing_class.random_element`
    for several other variants. ::

        sage: random_vector(10)
        (-8, 2, 0, 0, 1, -1, 2, 1, -95, -1)

        sage: sorted(random_vector(20))
        [-12, -6, -4, -4, -2, -2, -2, -1, -1, -1, 0, 0, 0, 0, 0, 1, 1, 1, 4, 5]

        sage: random_vector(ZZ, 20, x=4)
        (2, 0, 3, 0, 1, 0, 2, 0, 2, 3, 0, 3, 1, 2, 2, 2, 1, 3, 2, 3)

        sage: random_vector(ZZ, 20, x=-20, y=100)
        (43, 47, 89, 31, 56, -20, 23, 52, 13, 53, 49, -12, -2, 94, -1, 95, 60, 83, 28, 63)

        sage: random_vector(ZZ, 20, distribution="1/n")
        (0, -1, -2, 0, -1, -2, 0, 0, 27, -1, 1, 1, 0, 2, -1, 1, -1, -2, -1, 3)

    If the ring is not specified, the default is the integers, and
    parameters for the random distribution may be passed without using
    keywords.  This is a random vector with 20 entries uniformly distributed
    between -20 and 100.  ::

        sage: random_vector(20, -20, 100)
        (70, 19, 98, 2, -18, 88, 36, 66, 76, 52, 82, 99, 55, -17, 82, -15, 36, 28, 79, 18)

    Now over the rationals.  Note that bounds on the numerator and
    denominator may be specified.  See
    :meth:`sage.rings.rational_field.RationalField.random_element`
    for documentation. ::

        sage: random_vector(QQ, 10)
        (0, -1, -4/3, 2, 0, -13, 2/3, 0, -4/5, -1)

        sage: random_vector(QQ, 10, num_bound = 15, den_bound = 5)
        (-12/5, 9/4, -13/3, -1/3, 1, 5/4, 4, 1, -15, 10/3)

    Inexact rings may be used as well.  The reals have
    uniform distributions, with the range `(-1,1)` as
    the default.  More at:
    :meth:`sage.rings.real_mpfr.RealField_class.random_element` ::

        sage: random_vector(RR, 5)
        (0.248997268533725, -0.112200126330480, 0.776829203293064, -0.899146461031406, 0.534465018743125)

        sage: random_vector(RR, 5, min = 8, max = 14)
        (8.43260944052606, 8.34129413391087, 8.92391495103829, 11.5784799413416, 11.0973561568002)

    Any ring with a ``random_element()`` method may be used. ::

        sage: F = FiniteField(23)
        sage: hasattr(F, 'random_element')
        True
        sage: random_vector(F, 10)
        (21, 6, 5, 2, 6, 2, 18, 9, 9, 7)

    The default implementation is a dense representation, equivalent to
    setting ``sparse=False``. ::

        sage: v = random_vector(10)
        sage: v.is_sparse()
        False

        sage: w = random_vector(ZZ, 20, sparse=True)
        sage: w.is_sparse()
        True

    Inputs get checked before constructing the vector. ::

        sage: random_vector('junk')
        Traceback (most recent call last):
        ...
        TypeError: degree of a random vector must be an integer, not None

        sage: random_vector('stuff', 5)
        Traceback (most recent call last):
        ...
        TypeError: elements of a vector, or module element, must come from a ring, not stuff

        sage: random_vector(ZZ, -9)
        Traceback (most recent call last):
        ...
        ValueError: degree of a random vector must be non-negative, not -9
    """
    if isinstance(ring, (Integer, int, long)):
        if not degree is None:
            arglist = list(args)
            arglist.insert(0, degree)
            args = tuple(arglist)
        degree = ring
        ring = ZZ
    if not isinstance(degree,(Integer, int, long)):
        raise TypeError("degree of a random vector must be an integer, not %s" % degree)
    if degree < 0:
        raise ValueError("degree of a random vector must be non-negative, not %s" % degree)
    if not is_Ring(ring):
        raise TypeError("elements of a vector, or module element, must come from a ring, not %s" % ring)
    if not hasattr(ring, "random_element"):
        raise AttributeError("cannot create a random vector since there is no random_element() method for %s" % ring )
    sparse = kwds.pop('sparse', False)
    entries = [ring.random_element(*args, **kwds) for _ in range(degree)]
    return vector(ring, degree, entries, sparse)

cdef class FreeModuleElement(Vector):   # abstract base class
    """
    An element of a generic free module.
    """
    def __init__(self, parent):
        """
        EXAMPLES::

            sage: v = sage.modules.free_module_element.FreeModuleElement(QQ^3)
            sage: type(v)
            <type 'sage.modules.free_module_element.FreeModuleElement'>
        """
        self._parent = parent
        self._degree = parent.degree()
        self._is_mutable = 1

    def _giac_init_(self):
        """
        EXAMPLES::

            sage: v = vector(ZZ, 4, range(4))               #optional - giac
            sage: giac(v)+v                                #optional -  giac
            [0,2,4,6]

        ::

            sage: v = vector(QQ, 3, [2/3, 0, 5/4])          #optional
            sage: giac(v)                                  #optional
            [2/3,0,5/4]

        ::

            sage: P.<x> = ZZ[]                                       #optional
            sage: v = vector(P, 3, [x^2 + 2, 2*x + 1, -2*x^2 + 4*x]) #optional
            sage: giac(v)                                           #optional
            [x^2+2,2*x+1,-2*x^2+4*x]
        """
        return self.list()

    def _pari_(self):
        """
        Convert ``self`` to a PARI vector.

        OUTPUT:

        A PARI ``gen`` of type ``t_VEC``.

        EXAMPLES::

            sage: v = vector(range(4))
            sage: v._pari_()
            [0, 1, 2, 3]
            sage: v._pari_().type()
            't_VEC'

        A list of vectors::

            sage: L = [vector(i^n for i in range(4)) for n in [1,3,5]]
            sage: pari(L)
            [[0, 1, 2, 3], [0, 1, 8, 27], [0, 1, 32, 243]]
        """
        from sage.libs.pari.all import pari
        return pari(self.list())

    def _pari_init_(self):
        """
        Give a string which, when evaluated in GP, gives a PARI
        representation of ``self``.

        OUTPUT:

        A string.

        EXAMPLES::

            sage: v = vector(range(4))
            sage: v._pari_init_()
            '[0,1,2,3]'

        Create the multiplication table of `GF(4)` using GP::

            sage: k.<a> = GF(4, impl="pari_ffelt")
            sage: v = gp(vector(list(k)))
            sage: v
            [0, 1, a, a + 1]
            sage: v.mattranspose() * v
            [0, 0, 0, 0; 0, 1, a, a + 1; 0, a, a + 1, 1; 0, a + 1, 1, a]
        """
        # Elements in vectors are always Sage Elements, so they should
        # have a _pari_init_() method.
        L = [x._pari_init_() for x in self.list()]
        return "[" + ",".join(L) + "]"

    def _magma_init_(self, magma):
        r"""
        Convert self to Magma.

        EXAMPLES::

            sage: F = FreeModule(ZZ, 2, inner_product_matrix=matrix(ZZ, 2, 2, [1, 0, 0, -1]))
            sage: v = F([1, 2])
            sage: M = magma(v); M # optional - magma
            (1 2)
            sage: M.Type() # optional - magma
            ModTupRngElt
            sage: M.Parent() # optional - magma
            Full RSpace of degree 2 over Integer Ring
            Inner Product Matrix:
            [ 1  0]
            [ 0 -1]
            sage: M.sage() # optional - magma
            (1, 2)
            sage: M.sage() == v # optional - magma
            True
            sage: M.sage().parent() is v.parent() # optional - magma
            True

        ::

            sage: v = vector(QQ, [1, 2, 5/6])
            sage: M = magma(v); M # optional - magma
            (  1   2 5/6)
            sage: M.Type() # optional - magma
            ModTupFldElt
            sage: M.Parent() # optional - magma
            Full Vector space of degree 3 over Rational Field
            sage: M.sage() # optional - magma
            (1, 2, 5/6)
            sage: M.sage() == v # optional - magma
            True
            sage: M.sage().parent() is v.parent() # optional - magma
            True
        """
        # Get a reference to Magma version of parent.
        R = magma(self.parent())
        # Get list of coefficients.
        v = ','.join([a._magma_init_(magma) for a in self.list()])
        return '%s![%s]' % (R.name(), v)

    def __hash__(self):
        """
        Return hash of this vector.  Only mutable vectors are hashable.

        EXAMPLES::
            sage: v = vector([1,2/3,pi])
            sage: v.__hash__()
            Traceback (most recent call last):
            ...
            TypeError: mutable vectors are unhashable
            sage: v.set_immutable()
            sage: v.__hash__()   # random output
        """
        if self._is_mutable:
            raise TypeError("mutable vectors are unhashable")
        return hash(tuple(self))

    def _vector_(self, R=None):
        r"""
        Return self as a vector.

        EXAMPLES::

            sage: v = vector(ZZ, [2, 12, 22])
            sage: vector(v)
            (2, 12, 22)
            sage: vector(GF(7), v)
            (2, 5, 1)
            sage: vector(v, ZZ['x', 'y'])
            (2, 12, 22)

            sage: vector(vector((1, 6.8)))
            (1.00000000000000, 6.80000000000000)
            sage: vector(vector(SR, (1, sqrt(2)) ) )
            (1, sqrt(2))
        """
        if R is None:
            R = self.base_ring()
        return self.change_ring(R)

    def _matrix_(self, R=None):
        r"""
        Return self as a row matrix.

        EXAMPLES::

            sage: v = vector(ZZ, [2, 12, 22])
            sage: vector(v)
            (2, 12, 22)
            sage: vector(GF(7), v)
            (2, 5, 1)
            sage: vector(v, ZZ['x', 'y'])
            (2, 12, 22)
        """
        if R is None:
            R = self.base_ring()
        sparse = self.is_sparse()
        from sage.matrix.constructor import matrix
        return matrix(R, [list(self)], sparse=sparse)

    def _sage_input_(self, sib, coerce):
        r"""
        Produce an expression which will reproduce this value when evaluated.

        EXAMPLES::

            sage: sage_input(vector(RR, [pi, e, 0.5]), verify=True)
            # Verified
            vector(RR, [3.1415926535897931, 2.7182818284590451, 0.5])
            sage: sage_input(vector(GF(5), [1, 2, 3, 4, 5]), verify=True)
            # Verified
            vector(GF(5), [1, 2, 3, 4, 0])
            sage: sage_input(vector([0, 0, 0, 1, 0, 0, 0], sparse=True), verify=True)
            # Verified
            vector(ZZ, {3:1, 6:0})
            sage: sage_input(vector(ZZ, []), verify=True)
            # Verified
            vector(ZZ, [])
            sage: sage_input(vector(RealField(27), [], sparse=True), verify=True)
            # Verified
            vector(RealField(27), {})
            sage: from sage.misc.sage_input import SageInputBuilder
            sage: vector(ZZ, [42, 389])._sage_input_(SageInputBuilder(), False)
            {call: {atomic:vector}({atomic:ZZ}, {list: ({atomic:42}, {atomic:389})})}
            sage: vector(RDF, {1:pi, 1000:e})._sage_input_(SageInputBuilder(), False)
            {call: {atomic:vector}({atomic:RDF}, {dict: {{atomic:1}:{atomic:3.1415926535897931}, {atomic:1000}:{atomic:2.718281828459045...}}})}
        """
        # Not a lot of room for prettiness here.
        # We always specify the ring, because that lets us use coerced=2
        # on the elements, which is sometimes much prettier than
        # the coerced=False we would get otherwise.
        if self.is_sparse_c():
            items = [(n, sib(e, 2))
                     for n,e in self.dict().items()]
            items.sort()
            if len(self):
                # we may need to add an extra element on the end to
                # set the size.  (There doesn't seem to be a better way
                # to do it.)
                if len(items) == 0 or len(self)-1 > items[-1][0]:
                    items.append((len(self)-1, sib.int(0)))
            items_dict = sib.dict([(sib.int(n), e) for n,e in items])

            return sib.name('vector')(self.base_ring(), items_dict)
        else:
            return sib.name('vector')(self.base_ring(),
                                      [sib(e, 2) for e in self])

    def _numerical_approx(self, prec=None, digits=None, algorithm=None):
        r"""
        Implements numerical approximation of a free module element
        by calling the ``n()`` method on all of its entries.

        EXAMPLES::

            sage: v = vector(RealField(212), [1,2,3])
            sage: v.N()
            (1.00000000000000, 2.00000000000000, 3.00000000000000)
            sage: _.parent()
            Vector space of dimension 3 over Real Field with 53 bits of precision
            sage: numerical_approx(v)
            (1.00000000000000, 2.00000000000000, 3.00000000000000)
            sage: _.parent()
            Vector space of dimension 3 over Real Field with 53 bits of precision
            sage: v.n(prec=75)
            (1.000000000000000000000, 2.000000000000000000000, 3.000000000000000000000)
            sage: _.parent()
            Vector space of dimension 3 over Real Field with 75 bits of precision
            sage: numerical_approx(v, digits=3)
            (1.00, 2.00, 3.00)
            sage: _.parent()
            Vector space of dimension 3 over Real Field with 14 bits of precision

        Both functional and object-oriented usage is possible.  ::

            sage: u = vector(QQ, [1/2, 1/3, 1/4])
            sage: u.n()
            (0.500000000000000, 0.333333333333333, 0.250000000000000)
            sage: u.N()
            (0.500000000000000, 0.333333333333333, 0.250000000000000)
            sage: u.numerical_approx()
            (0.500000000000000, 0.333333333333333, 0.250000000000000)
            sage: n(u)
            (0.500000000000000, 0.333333333333333, 0.250000000000000)
            sage: N(u)
            (0.500000000000000, 0.333333333333333, 0.250000000000000)
            sage: numerical_approx(u)
            (0.500000000000000, 0.333333333333333, 0.250000000000000)

        Precision (bits) and digits (decimal) may be specified.
        When both are given, ``prec`` wins.  ::

            sage: u = vector(QQ, [1/2, 1/3, 1/4])
            sage: n(u, prec=15)
            (0.5000, 0.3333, 0.2500)
            sage: n(u, digits=5)
            (0.50000, 0.33333, 0.25000)
            sage: n(u, prec=30, digits=100)
            (0.50000000, 0.33333333, 0.25000000)

        These are some legacy doctests that were part of various specialized
        versions of the numerical approximation routine that were removed as
        part of :trac:`12195`.  ::

            sage: v = vector(ZZ, [1,2,3])
            sage: v.n()
            (1.00000000000000, 2.00000000000000, 3.00000000000000)
            sage: _.parent()
            Vector space of dimension 3 over Real Field with 53 bits of precision
            sage: v.n(prec=75)
            (1.000000000000000000000, 2.000000000000000000000, 3.000000000000000000000)
            sage: _.parent()
            Vector space of dimension 3 over Real Field with 75 bits of precision

            sage: v = vector(RDF, [1,2,3])
            sage: v.n()
            (1.00000000000000, 2.00000000000000, 3.00000000000000)
            sage: _.parent()
            Vector space of dimension 3 over Real Field with 53 bits of precision
            sage: v = vector(CDF, [1,2,3])
            sage: v.n()
            (1.00000000000000, 2.00000000000000, 3.00000000000000)
            sage: _.parent()
            Vector space of dimension 3 over Complex Field with 53 bits of precision

            sage: v = vector(Integers(8), [1,2,3])
            sage: v.n()
            (1.00000000000000, 2.00000000000000, 3.00000000000000)
            sage: _.parent()
            Vector space of dimension 3 over Real Field with 53 bits of precision
            sage: v.n(prec=75)
            (1.000000000000000000000, 2.000000000000000000000, 3.000000000000000000000)
            sage: _.parent()
            Vector space of dimension 3 over Real Field with 75 bits of precision

            sage: v = vector(QQ, [1,2,3])
            sage: v.n()
            (1.00000000000000, 2.00000000000000, 3.00000000000000)
            sage: _.parent()
            Vector space of dimension 3 over Real Field with 53 bits of precision
            sage: v.n(prec=75)
            (1.000000000000000000000, 2.000000000000000000000, 3.000000000000000000000)
            sage: _.parent()
            Vector space of dimension 3 over Real Field with 75 bits of precision

        TESTS:

        Sparse vectors have a similar method that works efficiently for
        the sparse case.  We test that it is working as it should.  ::

            sage: v = vector(QQ, [1/2, 0, 0, 1/3, 0, 0, 0, 1/4], sparse=True)
            sage: u = v.numerical_approx(digits=4)
            sage: u.is_sparse()
            True
            sage: u
            (0.5000, 0.0000, 0.0000, 0.3333, 0.0000, 0.0000, 0.0000, 0.2500)
        """
        return vector([e.n(prec, digits, algorithm) for e in self])

    def row(self):
        r"""
        Return a matrix with a single row and the same entries as the vector ``self``.

        OUTPUT:

        A matrix over the same ring as the vector (or free module element), with
        a single row.  The entries of the row are identical to those of the vector,
        and in the same order.

        EXAMPLES::

            sage: v = vector(ZZ, [1,2,3])
            sage: w = v.row(); w
            [1 2 3]
            sage: w.parent()
            Full MatrixSpace of 1 by 3 dense matrices over Integer Ring

            sage: x = vector(FiniteField(13), [2,4,8,16])
            sage: x.row()
            [2 4 8 3]

        There is more than one way to get one-row matrix from a vector,
        but the ``row`` method is more efficient than making a column and
        then taking a transpose.  Notice that supplying a vector to the
        matrix constructor demonstrates Sage's preference for rows. ::

            sage: x = vector(RDF, [sin(i*pi/20) for i in range(10)])
            sage: x.row() == matrix(x)
            True
            sage: x.row() == x.column().transpose()
            True

        Sparse or dense implementations are preserved. ::

            sage: d = vector(RR, [1.0, 2.0, 3.0])
            sage: s = vector(CDF, {2:5.0+6.0*I})
            sage: dm = d.row()
            sage: sm = s.row()
            sage: all([d.is_dense(), dm.is_dense(), s.is_sparse(), sm.is_sparse()])
            True

        TESTS:

        The :meth:`~sage.matrix.matrix1.Matrix.row` method will return
        a specified row of a matrix as a vector.  So here are a couple
        of round-trips. ::

            sage: A = matrix(ZZ, [[1,2,3]])
            sage: A == A.row(0).row()
            True
            sage: v = vector(ZZ, [4,5,6])
            sage: v == v.row().row(0)
            True

        And a very small corner case. ::

            sage: v = vector(ZZ, [])
            sage: w = v.row()
            sage: w.parent()
            Full MatrixSpace of 1 by 0 dense matrices over Integer Ring
        """
        return self._matrix_(R=None)

    def column(self):
        r"""
        Return a matrix with a single column and the same entries as the vector ``self``.

        OUTPUT:

        A matrix over the same ring as the vector (or free module element), with
        a single column.  The entries of the column are identical to those of the
        vector, and in the same order.

        EXAMPLES::

            sage: v = vector(ZZ, [1,2,3])
            sage: w = v.column(); w
            [1]
            [2]
            [3]
            sage: w.parent()
            Full MatrixSpace of 3 by 1 dense matrices over Integer Ring

            sage: x = vector(FiniteField(13), [2,4,8,16])
            sage: x.column()
            [2]
            [4]
            [8]
            [3]

        There is more than one way to get one-column matrix from a vector.
        The ``column`` method is about equally efficient to making a row and
        then taking a transpose.  Notice that supplying a vector to the
        matrix constructor demonstrates Sage's preference for rows. ::

            sage: x = vector(RDF, [sin(i*pi/20) for i in range(10)])
            sage: x.column() == matrix(x).transpose()
            True
            sage: x.column() == x.row().transpose()
            True

        Sparse or dense implementations are preserved. ::

            sage: d = vector(RR, [1.0, 2.0, 3.0])
            sage: s = vector(CDF, {2:5.0+6.0*I})
            sage: dm = d.column()
            sage: sm = s.column()
            sage: all([d.is_dense(), dm.is_dense(), s.is_sparse(), sm.is_sparse()])
            True

        TESTS:

        The :meth:`~sage.matrix.matrix1.Matrix.column` method will return
        a specified column of a matrix as a vector.  So here are a couple
        of round-trips. ::

            sage: A = matrix(ZZ, [[1],[2],[3]])
            sage: A == A.column(0).column()
            True
            sage: v = vector(ZZ, [4,5,6])
            sage: v == v.column().column(0)
            True

        And a very small corner case. ::

            sage: v = vector(ZZ, [])
            sage: w = v.column()
            sage: w.parent()
            Full MatrixSpace of 0 by 1 dense matrices over Integer Ring
        """
        return self._matrix_(R=None).transpose()

    def _hash(self):
        """
        Return hash of an immutable form of self (works even if self
        is mutable).

        EXAMPLES::
            sage: v = vector([1,2/3,pi])
            sage: v.__hash__()
            Traceback (most recent call last):
            ...
            TypeError: mutable vectors are unhashable
            sage: v._hash()  # random output
        """
        return hash(tuple(list(self)))

    def __copy__(self):
        """
        Make a copy of this vector.

        EXAMPLES::

            sage: v = vector([1..5]); v
            (1, 2, 3, 4, 5)
            sage: w = copy(v)
            sage: v == w
            True
            sage: v is w
            False

        ::

            sage: v = vector([1..5], sparse=True); v
            (1, 2, 3, 4, 5)
            sage: copy(v)
            (1, 2, 3, 4, 5)
        """
        if self.is_sparse():
            return self.parent()(self.dict())
        else:
            return self.parent()(self.list())

    def subs(self, in_dict=None, **kwds):
        """
        EXAMPLES::

            sage: var('a,b,d,e')
            (a, b, d, e)
            sage: v = vector([a, b, d, e])
            sage: v.substitute(a=1)
            (1, b, d, e)
            sage: v.subs(a=b, b=d)
            (b, d, d, e)
        """
        return self.parent()([ a.subs(in_dict, **kwds) for a in self.list() ])

    def set_immutable(self):
        """
        Make this vector immutable. This operation can't be undone.

        EXAMPLES::

            sage: v = vector([1..5]); v
            (1, 2, 3, 4, 5)
            sage: v[1] = 10
            sage: v.set_immutable()
            sage: v[1] = 10
            Traceback (most recent call last):
            ...
            ValueError: vector is immutable; please change a copy instead (use copy())
        """
        self._is_mutable = 0

    def is_mutable(self):
        """
        Return True if this vector is mutable, i.e., the entries can be
        changed.

        EXAMPLES::

            sage: v = vector(QQ['x,y'], [1..5]); v.is_mutable()
            True
            sage: v.set_immutable()
            sage: v.is_mutable()
            False
        """
        return self._is_mutable

    def is_immutable(self):
        """
        Return True if this vector is immutable, i.e., the entries cannot
        be changed.

        EXAMPLES::

            sage: v = vector(QQ['x,y'], [1..5]); v.is_immutable()
            False
            sage: v.set_immutable()
            sage: v.is_immutable()
            True
        """
        return not self._is_mutable

    def change_ring(self, R):
        """
        Change the base ring of this vector, by coercing each element of
        this vector into R.

        EXAMPLES::

            sage: v = vector(QQ['x,y'], [1..5]); v.change_ring(GF(3))
            (1, 2, 0, 1, 2)
        """
        P = self.parent()
        if P.base_ring() is R:
            return self
        return P.change_ring(R)(self)

    def additive_order(self):
        """
        Return the additive order of self.

        EXAMPLES::

            sage: v = vector(Integers(4), [1,2])
            sage: v.additive_order()
            4

        ::

            sage: v = vector([1,2,3])
            sage: v.additive_order()
            +Infinity

        ::

            sage: v = vector(Integers(30), [6, 15]); v
            (6, 15)
            sage: v.additive_order()
            10
            sage: 10*v
            (0, 0)
        """
        cdef list v = []
        cdef Py_ssize_t i
        for i in range(self._degree):
            ord = self[i].additive_order()
            if isinstance(ord, AnInfinity):
               return ord
            v.append(ord)
        from sage.rings.arith import lcm
        return lcm(v)

    def iteritems(self):
        """
        Return iterator over self.

        EXAMPLES::

            sage: v = vector([1,2/3,pi])
            sage: v.iteritems()
            <dictionary-itemiterator object at ...>
            sage: list(v.iteritems())
            [(0, 1), (1, 2/3), (2, pi)]
        """
        return self.dict(copy=False).iteritems()

    def __abs__(self):
        """
        Return the square root of the sum of the squares of the entries of
        this vector.

        EXAMPLES::

            sage: v = vector([1..5]); abs(v)
            sqrt(55)
            sage: v = vector(RDF, [1..5]); abs(v)
            7.416198487095663
        """
        return sum([x**2 for x in self.list()]).sqrt()

    def norm(self, p=__two__):
        r"""
        Return the `p`-norm of ``self``.

        INPUT:

        - ``p`` - default: 2 - ``p`` can be a real number greater than 1,
          infinity (``oo`` or ``Infinity``), or a symbolic expression.

            - `p=1`: the taxicab (Manhattan) norm
            - `p=2`: the usual Euclidean norm (the default)
            - `p=\infty`: the maximum entry (in absolute value)

        .. note::

            See also :func:`sage.misc.functional.norm`

        EXAMPLES::

            sage: v = vector([1,2,-3])
            sage: v.norm(5)
            276^(1/5)

        The default is the usual Euclidean norm.  ::

            sage: v.norm()
            sqrt(14)
            sage: v.norm(2)
            sqrt(14)

        The infinity norm is the maximum size (in absolute value)
        of the entries.  ::

            sage: v.norm(Infinity)
            3
            sage: v.norm(oo)
            3

        Real or symbolic values may be used for ``p``.  ::

            sage: v=vector(RDF,[1,2,3])
            sage: v.norm(5)
            3.077384885394063
            sage: v.norm(pi/2)
            4.216595864704748
            sage: _=var('a b c d p'); v=vector([a, b, c, d])
            sage: v.norm(p)
            (abs(a)^p + abs(b)^p + abs(c)^p + abs(d)^p)^(1/p)

        Notice that the result may be a symbolic expression, owing to
        the necessity of taking a square root (in the default case).
        These results can be converted to numerical values if needed. ::

            sage: v = vector(ZZ, [3,4])
            sage: nrm = v.norm(); nrm
            5
            sage: nrm.parent()
            Rational Field

            sage: v = vector(QQ, [3, 5])
            sage: nrm = v.norm(); nrm
            sqrt(34)
            sage: nrm.parent()
            Symbolic Ring
            sage: numeric = N(nrm); numeric
            5.83095189484...
            sage: numeric.parent()
            Real Field with 53 bits of precision

        TESTS:

        The value of ``p`` must be greater than, or
        equal to, one. ::

            sage: v = vector(QQ, [1,2])
            sage: v.norm(0.99)
            Traceback (most recent call last):
            ...
            ValueError: 0.990000000000000 is not greater than or equal to 1

        Norm works with Python integers (see :trac:`13502`). ::

            sage: v = vector(QQ, [1,2])
            sage: v.norm(int(2))
            sqrt(5)
        """
        abs_self = [abs(x) for x in self]
        if p == Infinity:
            return max(abs_self)
        if p < 1:
            raise ValueError("%s is not greater than or equal to 1" % p)

        s = sum([a**p for a in abs_self])
        return s**(__one__/p)

    cdef int _cmp_c_impl(left, Element right) except -2:
        """
        EXAMPLES::

            sage: v = vector(SR, [0,0,0,0])
            sage: v == 0
            True
            sage: v == 1
            False
            sage: v == v
            True
            sage: w = vector(SR, [-1,x,pi,0])
            sage: w < v
            True
            sage: w > v
            False
        """
        cdef Py_ssize_t i
        cdef int c
        for i in range(left._degree):
            c = cmp(left[i], right[i])
            if c: return c
        return 0

    # see sage/structure/element.pyx
    def __richcmp__(left, right, int op):
        """
        TESTS::

            sage: F.<y> = PolynomialRing(QQ, 'y')
            sage: type(vector(F, [0]*4, sparse=True))
            <type 'sage.modules.free_module_element.FreeModuleElement_generic_sparse'>
            sage: vector(F, [0,0,0,y]) == vector(F, [0,0,0,y])
            True
            sage: vector(F, [0,0,0,0]) == vector(F, [0,2,0,y])
            False
        """
        return (<Element>left)._richcmp(right, op)

    def __getitem__(self, i):
        """
        Return `i`-th entry or slice of self.

        EXAMPLES::

        This just raises NotImplementedError since this is an abstract
        base class, and __getitem__ has to be overloaded in the
        derived class::

            sage: v = sage.modules.free_module_element.FreeModuleElement(QQ^3)
            sage: v.__getitem__(0)
            Traceback (most recent call last):
            ...
            NotImplementedError
        """
        raise NotImplementedError

    def __invert__(self):
        """
        Invert v, which makes no sense, and is hence is not implemented.

        EXAMPLES::

            sage: vector([1,2/3,pi]).__invert__()
            Traceback (most recent call last):
            ...
            NotImplementedError
        """
        raise NotImplementedError

    def __len__(self):
        """
        EXAMPLES::

            sage: len(sage.modules.free_module_element.FreeModuleElement(QQ^2010))
            2010
        """
        return self._degree

    def __mod__(self, p):
        """
        EXAMPLES::

            sage: V = vector(ZZ, [5, 9, 13, 15])
            sage: V % 7
            (5, 2, 6, 1)
            sage: parent(V % 7)
            Ambient free module of rank 4 over the principal ideal domain Integer Ring
        """
        return self.parent()([x % p for x in self.list()], copy=False, coerce=False, check=False)

    def Mod(self, p):
        """
        EXAMPLES::

            sage: V = vector(ZZ, [5, 9, 13, 15])
            sage: V.Mod(7)
            (5, 2, 6, 1)
            sage: parent(V.Mod(7))
            Vector space of dimension 4 over Ring of integers modulo 7
        """
        return self.change_ring(self.base_ring().quotient_ring(p))

    def list(self, copy=True):
        """
        Return list of elements of self.

        INPUT:

            - copy -- bool, whether returned list is a copy that is
              safe to change, is ignored.

        EXAMPLES::

            sage: P.<x,y,z> = QQ[]
            sage: v = vector([x,y,z], sparse=True)
            sage: type(v)
            <type 'sage.modules.free_module_element.FreeModuleElement_generic_sparse'>
            sage: a = v.list(); a
            [x, y, z]
            sage: a[0] = x*y; v
            (x, y, z)

        The optional argument ``copy`` is ignored::

            sage: a = v.list(copy=False); a
            [x, y, z]
            sage: a[0] = x*y; v
            (x, y, z)
        """
        cdef Py_ssize_t i
        return [self[i] for i in range(self._degree)]

    def list_from_positions(self, positions):
        """
        Return list of elements chosen from this vector using the
        given positions of this vector.

        INPUT:

            - positions -- iterable of ints


        EXAMPLES::

            sage: v = vector([1,2/3,pi])
            sage: v.list_from_positions([0,0,0,2,1])
            [1, 1, 1, pi, 2/3]
        """
        cdef Py_ssize_t i
        return [self[i] for i in positions]

    def lift(self):
        """
        EXAMPLES::

            sage: V = vector(Integers(7), [5, 9, 13, 15]) ; V
            (5, 2, 6, 1)
            sage: V.lift()
            (5, 2, 6, 1)
            sage: parent(V.lift())
            Ambient free module of rank 4 over the principal ideal domain Integer Ring
        """
        return self.change_ring(self.base_ring().cover_ring())

    def __pos__(self):
        """
        Always returns self, since +self == self.

        EXAMPLES::

            sage: v = vector([1,2/3,8])
            sage: v.__pos__()
            (1, 2/3, 8)
            sage: +v
            (1, 2/3, 8)
        """
        return self

    def __pow__(self, n, dummy):
        """
        Raises a NotImplementedError, since powering doesn't make
        sense for vectors.

        EXAMPLES::

            sage: v = vector([1,2/3,8])
            sage: v^2
            Traceback (most recent call last):
            ...
            NotImplementedError
        """
        raise NotImplementedError

    def _repr_(self):
        """
        String representation of a vector.

        EXAMPLES::

            sage: vector(QQ, [])._repr_()
            '()'
            sage: vector(QQ, range(5))._repr_()
            '(0, 1, 2, 3, 4)'

        Symbolic are not displayed using ASCII art.

        ::

            sage: x = var('x')
            sage: v = vector([x/(2*x)+sqrt(2)+var('theta')^3,x/(2*x)]); v
            (theta^3 + sqrt(2) + 1/2, 1/2)
            sage: v._repr_()
            '(theta^3 + sqrt(2) + 1/2, 1/2)'
        """
        cdef Py_ssize_t d = self._degree
        if d == 0: return "()"
        # compute column widths
        S = [repr(x) for x in self.list(copy=False)]
        #width = max([len(x) for x in S])
        s = "("
        for i in xrange(d):
            if i == d-1:
                sep = ""
            else:
                sep=", "
            entry = S[i]
            #if i > 0:
            #    entry = " "*(width-len(entry)) + entry
            s = s + entry + sep
        s = s + ")"
        return s

    def _maple_init_(self):
        """
        EXAMPLES::

            sage: v = vector(ZZ, 4, range(4))               #optional
            sage: maple(v)                                  #optional
            Vector[row](4, [0,1,2,3])

        ::

            sage: v = vector(QQ, 3, [2/3, 0, 5/4])          #optional
            sage: maple(v)                                  #optional
            Vector[row](3, [2/3,0,5/4])

        ::

            sage: P.<x> = ZZ[]                                       #optional
            sage: v = vector(P, 3, [x^2 + 2, 2*x + 1, -2*x^2 + 4*x]) #optional
            sage: maple(v)                                           #optional
            Vector[row](3, [x^2+2,2*x+1,-2*x^2+4*x])
        """
        return "Vector[row](%s)"%(str(self.list()))

    def __setitem__(self, i, x):
        """
        Set the `i`-th entry or slice of self to x. This is not implemented,
        since self is an abstract base class.

        EXAMPLES::

            sage: v = sage.modules.free_module_element.FreeModuleElement(QQ^3)
            sage: v[0] = 5
            Traceback (most recent call last):
            ...
            NotImplementedError

        For derived classes, this works::

            sage: v = vector([1,2/3,8])
            sage: v[0] = 5
            sage: v
            (5, 2/3, 8)
        """
        raise NotImplementedError

    def degree(self):
        """
        Return the degree of this vector, which is simply the number
        of entries.

        EXAMPLES::

            sage: sage.modules.free_module_element.FreeModuleElement(QQ^389).degree()
            389
            sage: vector([1,2/3,8]).degree()
            3
        """
        return self._degree

    def denominator(self):
        """
        Return the least common multiple of the denominators of the
        entries of self.

        EXAMPLES::

            sage: v = vector([1/2,2/5,3/14])
            sage: v.denominator()
            70
            sage: 2*5*7
            70

        TESTS:

        The following was fixed in trac ticket #8800::

            sage: M = GF(5)^3
            sage: v = M((4,0,2))
            sage: v.denominator()
            1

        """
        R = self.base_ring()
        if self.degree() == 0: return 1
        x = self.list()
        # it may be that the marks do not have a denominator!
        d = x[0].denominator() if hasattr(x[0],'denominator') else 1
        for y in x:
            d = d.lcm(y.denominator()) if hasattr(y,'denominator') else d
        return d

    def dict(self, copy=True):
        """
        Return dictionary of nonzero entries of self.

        INPUT:

            - ``copy`` -- bool (default: True)

        OUTPUT:

            - Python dictionary

        EXAMPLES::

            sage: v = vector([0,0,0,0,1/2,0,3/14])
            sage: v.dict()
            {4: 1/2, 6: 3/14}

        In some cases when copy=False, we get back a dangerous reference::

            sage: v = vector({0:5, 2:3/7}, sparse=True)
            sage: v.dict(copy=False)
            {0: 5, 2: 3/7}
            sage: v.dict(copy=False)[0] = 18
            sage: v
            (18, 0, 3/7)
        """
        cdef dict e = {}
        cdef Py_ssize_t i
        for i in range(self._degree):
            c = self[i]
            if c:
                e[i] = c
        return e

    #############################
    # Plotting
    #############################
    def plot(self, plot_type=None, start=None, **kwds):
        """
        INPUT:

        - ``plot_type`` - (default: 'arrow' if v has 3 or fewer components,
            otherwise 'step') type of plot. Options are:

            - 'arrow' to draw an arrow

            - 'point' to draw a point at the coordinates specified by the
              vector

            - 'step' to draw a step function representing the coordinates
              of the vector.

          Both 'arrow' and 'point' raise exceptions if the vector has
          more than 3 dimensions.

        - ``start`` - (default: origin in correct dimension) may be a tuple,
          list, or vector.

        EXAMPLES:

        The following both plot the given vector::

            sage: v = vector(RDF, (1,2))
            sage: A = plot(v)
            sage: B = v.plot()
            sage: A+B # should just show one vector
            Graphics object consisting of 2 graphics primitives

        Examples of the plot types::

            sage: A = plot(v, plot_type='arrow')
            sage: B = plot(v, plot_type='point', color='green', size=20)
            sage: C = plot(v, plot_type='step') # calls v.plot_step()
            sage: A+B+C
            Graphics object consisting of 3 graphics primitives

        You can use the optional arguments for :meth:`plot_step`::

            sage: eps = 0.1
            sage: plot(v, plot_type='step', eps=eps, xmax=5, hue=0)
            Graphics object consisting of 1 graphics primitive

        Three-dimensional examples::

            sage: v = vector(RDF, (1,2,1))
            sage: plot(v) # defaults to an arrow plot
            Graphics3d Object

        ::

            sage: plot(v, plot_type='arrow')
            Graphics3d Object

        ::

            sage: from sage.plot.plot3d.shapes2 import frame3d
            sage: plot(v, plot_type='point')+frame3d((0,0,0), v.list())
            Graphics3d Object

        ::

            sage: plot(v, plot_type='step') # calls v.plot_step()
            Graphics object consisting of 1 graphics primitive

        ::

            sage: plot(v, plot_type='step', eps=eps, xmax=5, hue=0)
            Graphics object consisting of 1 graphics primitive

        With greater than three coordinates, it defaults to a step plot::

            sage: v = vector(RDF, (1,2,3,4))
            sage: plot(v)
            Graphics object consisting of 1 graphics primitive

        One dimensional vectors are plotted along the horizontal axis of
        the coordinate plane::

            sage: plot(vector([1]))
            Graphics object consisting of 1 graphics primitive

        An optional start argument may also be specified by a tuple, list, or vector::

            sage: u = vector([1,2]); v = vector([2,5])
            sage: plot(u, start=v)
            Graphics object consisting of 1 graphics primitive

        TESTS::

            sage: u = vector([1,1]); v = vector([2,2,2]); z=(3,3,3)
            sage: plot(u) #test when start=None
            Graphics object consisting of 1 graphics primitive

        ::

            sage: plot(u, start=v) #test when coordinate dimension mismatch exists
            Traceback (most recent call last):
            ...
            ValueError: vector coordinates are not of the same dimension
            sage: P = plot(v, start=z) #test when start coordinates are passed as a tuple
            sage: P = plot(v, start=list(z)) #test when start coordinates are passed as a list
        """
        # Give sensible defaults based on the vector length
        if plot_type is None:
            if len(self)<=3:
                plot_type='arrow'
            else:
                plot_type='step'

        coords = self.list()

        if start is None:
            start = [0]*len(coords)
        elif len(start)!=len(coords):
            raise ValueError("vector coordinates are not of the same dimension")
        else:
            start = list(start)


        if plot_type == 'arrow' or plot_type == 'point':
            dimension = len(coords)
            if dimension == 3:
                from sage.plot.plot3d.shapes2 import line3d, point3d

                if plot_type == 'arrow':
                    return line3d([start, [(u+v) for u,v in zip(coords, start)]], arrow_head=True, **kwds)
                else:
                    return point3d(coords, **kwds)
            elif dimension < 3:
                if dimension < 2:
                    # pad to make 2-dimensional
                    coords.extend([0]*(2-dimension))
                    start.extend([0]*(2-dimension))

                from sage.plot.all import arrow, point
                if plot_type == 'arrow':
                    return arrow(start, [(u+v) for u,v in zip(coords, start)], **kwds)
                else:
                    return point(coords, **kwds)
            else:
                raise ValueError("arrow and point plots require vectors with 3 or fewer components")

        elif plot_type == 'step':
            return self.plot_step(**kwds)
        else:
            raise NotImplementedError("plot_type was unrecognized")

    def plot_step(self, xmin=0, xmax=1, eps=None, res=None,
             connect=True, **kwds):
        """
        INPUT:

        -  ``xmin`` - (default: 0) start x position to start
           plotting

        -  ``xmax`` - (default: 1) stop x position to stop
           plotting

        -  ``eps`` - (default: determined by xmax) we view this
           vector as defining a function at the points xmin, xmin + eps, xmin
           + 2\*eps, ...,

        -  ``res`` - (default: all points) total number of
           points to include in the graph

        -  ``connect`` - (default: True) if True draws a line;
           otherwise draw a list of points.


        EXAMPLES::

            sage: eps=0.1
            sage: v = vector(RDF, [sin(n*eps) for n in range(100)])
            sage: v.plot_step(eps=eps, xmax=5, hue=0)
            Graphics object consisting of 1 graphics primitive
        """
        import math
        if res is None:
            res = self.degree()
        if eps is None:
            eps = float(xmax - xmin)/res
        v = []
        x = xmin
        for i in range(0, self.degree(), int(math.ceil(self.degree()/res))):
            y = float(self[i])
            if x > xmax:
                break
            v.append((x,y))
            x += eps
            v.append((x,y))
        from sage.plot.all import line, points
        if connect:
            return line(v, **kwds)
        else:
            return points(v, **kwds)

    cpdef Element _dot_product_coerce_(left, Vector right):
        """
        Return the dot product of left and right.

        This function works even if the parents are different, the
        degrees have to match however.

        EXAMPLES::

            sage: R.<x> = ZZ[]
            sage: v = vector(RDF, [0,1,2])
            sage: w = vector(R, [x,0,0])
            sage: p = v._dot_product_coerce_(w)
            sage: p
            0
            sage: parent(p)
            Univariate Polynomial Ring in x over Real Double Field

        Zero-dimensional vectors also work correctly::

            sage: v = vector(RDF, [])
            sage: w = vector(R, [])
            sage: parent(v._dot_product_coerce_(w))
            Univariate Polynomial Ring in x over Real Double Field
        """
        if left._degree == 0:
            return (left.base_ring().zero_element()
                    * right.base_ring().zero_element())
        cdef list a = left.list(copy=False)
        cdef list b = right.list(copy=False)
        cdef Py_ssize_t i
        z = a[0] * b[0]
        for i in range(1, left._degree):
            z += a[i] * b[i]
        return z

    def dot_product(self, right):
        r"""
        Return the dot product of ``self`` and ``right``, which is the
        sum of the product of the corresponding entries.

        INPUT:

        - ``right`` -- a vector of the same degree as ``self``.
          It does not need to belong to the same parent as ``self``,
          so long as the necessary products and sums are defined.

        OUTPUT:

        If ``self`` and ``right`` are the vectors `\vec{x}` and `\vec{y}`,
        of degree `n`, then this method returns

        .. math::

            \sum_{i=1}^{n}x_iy_i

        .. note::

            The :meth:`inner_product` is a more general version of
            this method, and the :meth:`hermitian_inner_product`
            method may be more appropriate if your vectors
            have complex entries.

        EXAMPLES::

            sage: V = FreeModule(ZZ, 3)
            sage: v = V([1,2,3])
            sage: w = V([4,5,6])
            sage: v.dot_product(w)
            32

        ::

            sage: R.<x> = QQ[]
            sage: v = vector([x,x^2,3*x]); w = vector([2*x,x,3+x])
            sage: v*w
            x^3 + 5*x^2 + 9*x
            sage: (x*2*x) + (x^2*x) + (3*x*(3+x))
            x^3 + 5*x^2 + 9*x
            sage: w*v
            x^3 + 5*x^2 + 9*x

        The vectors may be from different vector spaces,
        provided the necessary operations make sense.
        Notice that coercion will generate a result of
        the same type, even if the order of the
        arguments is reversed.::

            sage: v = vector(ZZ, [1,2,3])
            sage: w = vector(FiniteField(3), [0,1,2])
            sage: ip = w.dot_product(v); ip
            2
            sage: ip.parent()
            Finite Field of size 3

            sage: ip = v.dot_product(w); ip
            2
            sage: ip.parent()
            Finite Field of size 3

        The dot product of a vector with itself is the 2-norm, squared. ::

            sage: v = vector(QQ, [3, 4, 7])
            sage: v.dot_product(v) - v.norm()^2
            0

        TESTS:

        The second argument must be a free module element. ::

            sage: v = vector(QQ, [1,2])
            sage: v.dot_product('junk')
            Traceback (most recent call last):
            ...
            TypeError: Cannot convert str to sage.modules.free_module_element.FreeModuleElement

        The degrees of the arguments must match. ::

            sage: v = vector(QQ, [1,2])
            sage: w = vector(QQ, [1,2,3])
            sage: v.dot_product(w)
            Traceback (most recent call last):
            ...
            ArithmeticError: degrees (2 and 3) must be the same

        Check that vectors with different base rings play out nicely (:trac:`3103`)::

            sage: vector(CDF, [2, 2]) * vector(ZZ, [1, 3])
            8.0

        """
        cdef FreeModuleElement r = <FreeModuleElement?>right
        if self._parent is r._parent:
            # If the parents are equal, the degree is also equal
            return self._dot_product_(r)
        if self._degree != r._degree:
            raise ArithmeticError("degrees (%s and %s) must be the same"%(self.degree(), right.degree()))
        # Base rings are not equal => use dot product with coercion
        return self._dot_product_coerce_(r)

    def cross_product(self, right):
        """
        Return the cross product of self and right, which is only defined
        for vectors of length 3 or 7.

        INPUT:

        - ``right`` - A vector of the same size as ``self``, either
          degree three or degree seven.

        OUTPUT:

        The cross product (vector product) of ``self`` and ``right``,
        a vector of the same size of ``self`` and ``right``.

        This product is performed under the assumption that the basis
        vectors are orthonormal.

        EXAMPLES::

            sage: v = vector([1,2,3]); w = vector([0,5,-9])
            sage: v.cross_product(v)
            (0, 0, 0)
            sage: u = v.cross_product(w); u
            (-33, 9, 5)
            sage: u.dot_product(v)
            0
            sage: u.dot_product(w)
            0

        The cross product is defined for degree seven vectors as well.
        [WIKIPEDIA:CROSSPRODUCT]_
        The 3-D cross product is achieved using the quaternians,
        whereas the 7-D cross product is achieved using the octions. ::

            sage: u = vector(QQ, [1, -1/3, 57, -9, 56/4, -4,1])
            sage: v = vector(QQ, [37, 55, -99/57, 9, -12, 11/3, 4/98])
            sage: u.cross_product(v)
            (1394815/2793, -2808401/2793, 39492/49, -48737/399, -9151880/2793, 62513/2793, -326603/171)

        The degree seven cross product is anticommutative. ::

            sage: u.cross_product(v) + v.cross_product(u)
            (0, 0, 0, 0, 0, 0, 0)

        The degree seven cross product is distributive across addition. ::

            sage: v = vector([-12, -8/9, 42, 89, -37, 60/99, 73])
            sage: u = vector([31, -42/7, 97, 80, 30/55, -32, 64])
            sage: w = vector([-25/4, 40, -89, -91, -72/7, 79, 58])
            sage: v.cross_product(u + w) - (v.cross_product(u) + v.cross_product(w))
            (0, 0, 0, 0, 0, 0, 0)

        The degree seven cross product respects scalar multiplication. ::

            sage: v = vector([2, 17, -11/5, 21, -6, 2/17, 16])
            sage: u = vector([-8, 9, -21, -6, -5/3, 12, 99])
            sage: (5*v).cross_product(u) - 5*(v.cross_product(u))
            (0, 0, 0, 0, 0, 0, 0)
            sage: v.cross_product(5*u) - 5*(v.cross_product(u))
            (0, 0, 0, 0, 0, 0, 0)
            sage: (5*v).cross_product(u) - (v.cross_product(5*u))
            (0, 0, 0, 0, 0, 0, 0)

        The degree seven cross product respects the scalar triple product. ::

            sage: v = vector([2,6,-7/4,-9/12,-7,12,9])
            sage: u = vector([22,-7,-9/11,12,15,15/7,11])
            sage: w = vector([-11,17,19,-12/5,44,21/56,-8])
            sage: v.dot_product(u.cross_product(w)) - w.dot_product(v.cross_product(u))
            0

        TESTS:

        Both vectors need to be of length three or both vectors need to be of length seven. ::

            sage: u = vector(range(7))
            sage: v = vector(range(3))
            sage: u.cross_product(v)
            Traceback (most recent call last):
            ...
            ArithmeticError: Cross product only defined for vectors of length three or seven, not (7 and 3)

        REFERENCES:

        .. [WIKIPEDIA:CROSSPRODUCT] Algebraic Properties of the Cross Product
           http://en.wikipedia.org/wiki/Cross_product

        AUTHOR:

        Billy Wonderly (2010-05-11), Added 7-D Cross Product
        """
        if not isinstance(right, FreeModuleElement):
            raise TypeError("right must be a free module element")
        r = right.list(copy=False)
        l = self.list(copy=False)
        if len(r) == 3 and len(l) == 3:
            return vector([l[1]*r[2] - l[2]*r[1],
                           l[2]*r[0] - l[0]*r[2],
                           l[0]*r[1] - l[1]*r[0]])

        elif len(r) == 7 and len(l) == 7:
            return vector([l[1]*r[3] - l[3]*r[1] + l[2]*r[6] - l[6]*r[2] + l[4]*r[5] - l[5]*r[4],
                           l[2]*r[4] - l[4]*r[2] + l[3]*r[0] - l[0]*r[3] + l[5]*r[6] - l[6]*r[5],
                           l[3]*r[5] - l[5]*r[3] + l[4]*r[1] - l[1]*r[4] + l[6]*r[0] - l[0]*r[6],
                           l[4]*r[6] - l[6]*r[4] + l[5]*r[2] - l[2]*r[5] + l[0]*r[1] - l[1]*r[0],
                           l[5]*r[0] - l[0]*r[5] + l[6]*r[3] - l[3]*r[6] + l[1]*r[2] - l[2]*r[1],
                           l[6]*r[1] - l[1]*r[6] + l[0]*r[4] - l[4]*r[0] + l[2]*r[3] - l[3]*r[2],
                           l[0]*r[2] - l[2]*r[0] + l[1]*r[5] - l[5]*r[1] + l[3]*r[4] - l[4]*r[3]])

        else:
            raise ArithmeticError("Cross product only defined for vectors of length three or seven, not (%s and %s)"%(len(l),len(r)))

    def pairwise_product(self, right):
        """
        Return the pairwise product of self and right, which is a vector of
        the products of the corresponding entries.

        INPUT:


        -  ``right`` - vector of the same degree as self. It
           need not be in the same vector space as self, as long as the
           coefficients can be multiplied.


        EXAMPLES::

            sage: V = FreeModule(ZZ, 3)
            sage: v = V([1,2,3])
            sage: w = V([4,5,6])
            sage: v.pairwise_product(w)
            (4, 10, 18)
            sage: sum(v.pairwise_product(w)) == v.dot_product(w)
            True

        ::

            sage: W = VectorSpace(GF(3),3)
            sage: w = W([0,1,2])
            sage: w.pairwise_product(v)
            (0, 2, 0)
            sage: w.pairwise_product(v).parent()
            Vector space of dimension 3 over Finite Field of size 3

        Implicit coercion is well defined (regardless of order), so we
        get 2 even if we do the dot product in the other order.

        ::

            sage: v.pairwise_product(w).parent()
            Vector space of dimension 3 over Finite Field of size 3

        TESTS::

            sage: x, y = var('x, y')

        ::

            sage: parent(vector(ZZ,[1,2]).pairwise_product(vector(ZZ,[1,2])))
            Ambient free module of rank 2 over the principal ideal domain Integer Ring
            sage: parent(vector(ZZ,[1,2]).pairwise_product(vector(QQ,[1,2])))
            Vector space of dimension 2 over Rational Field
            sage: parent(vector(QQ,[1,2]).pairwise_product(vector(ZZ,[1,2])))
            Vector space of dimension 2 over Rational Field
            sage: parent(vector(QQ,[1,2]).pairwise_product(vector(QQ,[1,2])))
            Vector space of dimension 2 over Rational Field

        ::

            sage: parent(vector(QQ,[1,2,3,4]).pairwise_product(vector(ZZ['x'],[1,2,3,4])))
            Ambient free module of rank 4 over the principal ideal domain Univariate Polynomial Ring in x over Rational Field
            sage: parent(vector(ZZ[x],[1,2,3,4]).pairwise_product(vector(QQ,[1,2,3,4])))
            Ambient free module of rank 4 over the principal ideal domain Univariate Polynomial Ring in x over Rational Field

        ::

            sage: parent(vector(QQ,[1,2,3,4]).pairwise_product(vector(ZZ['x']['y'],[1,2,3,4])))
            Ambient free module of rank 4 over the integral domain Univariate Polynomial Ring in y over Univariate Polynomial Ring in x over Rational Field
            sage: parent(vector(ZZ[x][y],[1,2,3,4]).pairwise_product(vector(QQ,[1,2,3,4])))
            Ambient free module of rank 4 over the integral domain Univariate Polynomial Ring in y over Univariate Polynomial Ring in x over Rational Field

        ::

            sage: parent(vector(QQ['x'],[1,2,3,4]).pairwise_product(vector(ZZ['x']['y'],[1,2,3,4])))
            Ambient free module of rank 4 over the integral domain Univariate Polynomial Ring in y over Univariate Polynomial Ring in x over Rational Field
            sage: parent(vector(ZZ[x][y],[1,2,3,4]).pairwise_product(vector(QQ['x'],[1,2,3,4])))
            Ambient free module of rank 4 over the integral domain Univariate Polynomial Ring in y over Univariate Polynomial Ring in x over Rational Field

        ::

            sage: parent(vector(QQ['y'],[1,2,3,4]).pairwise_product(vector(ZZ['x']['y'],[1,2,3,4])))
            Ambient free module of rank 4 over the integral domain Univariate Polynomial Ring in y over Univariate Polynomial Ring in x over Rational Field
            sage: parent(vector(ZZ[x][y],[1,2,3,4]).pairwise_product(vector(QQ['y'],[1,2,3,4])))
            Ambient free module of rank 4 over the integral domain Univariate Polynomial Ring in y over Univariate Polynomial Ring in x over Rational Field

        ::

            sage: parent(vector(ZZ['x'],[1,2,3,4]).pairwise_product(vector(ZZ['y'],[1,2,3,4])))
            Traceback (most recent call last):
            ...
            TypeError: no common canonical parent for objects with parents: 'Ambient free module of rank 4 over the integral domain Univariate Polynomial Ring in x over Integer Ring' and 'Ambient free module of rank 4 over the integral domain Univariate Polynomial Ring in y over Integer Ring'
            sage: parent(vector(ZZ['x'],[1,2,3,4]).pairwise_product(vector(QQ['y'],[1,2,3,4])))
            Traceback (most recent call last):
            ...
            TypeError: no common canonical parent for objects with parents: 'Ambient free module of rank 4 over the integral domain Univariate Polynomial Ring in x over Integer Ring' and 'Ambient free module of rank 4 over the principal ideal domain Univariate Polynomial Ring in y over Rational Field'
            sage: parent(vector(QQ['x'],[1,2,3,4]).pairwise_product(vector(ZZ['y'],[1,2,3,4])))
            Traceback (most recent call last):
            ...
            TypeError: no common canonical parent for objects with parents: 'Ambient free module of rank 4 over the principal ideal domain Univariate Polynomial Ring in x over Rational Field' and 'Ambient free module of rank 4 over the integral domain Univariate Polynomial Ring in y over Integer Ring'
            sage: parent(vector(QQ['x'],[1,2,3,4]).pairwise_product(vector(QQ['y'],[1,2,3,4])))
            Traceback (most recent call last):
            ...
            TypeError: no common canonical parent for objects with parents: 'Ambient free module of rank 4 over the principal ideal domain Univariate Polynomial Ring in x over Rational Field' and 'Ambient free module of rank 4 over the principal ideal domain Univariate Polynomial Ring in y over Rational Field'
            sage: v = vector({1: 1, 3: 2})  # test sparse vectors
            sage: w = vector({0: 6, 3: -4})
            sage: v.pairwise_product(w)
            (0, 0, 0, -8)
            sage: w.pairwise_product(v) == v.pairwise_product(w)
            True
        """
        if not isinstance(right, FreeModuleElement):
            raise TypeError("right must be a free module element")
        if self._parent is not (<FreeModuleElement>right)._parent:
            self, right = canonical_coercion(self, right)
        return self._pairwise_product_(right)

    def element(self):
        """
        Simply returns self.  This is useful, since for many objects,
        self.element() returns a vector corresponding to self.

        EXAMPLES::

            sage: v = vector([1/2,2/5,0]); v
            (1/2, 2/5, 0)
            sage: v.element()
            (1/2, 2/5, 0)
        """
        return self

    def get(self, Py_ssize_t i):
        """
        The get method is in some cases more efficient (and more
        dangerous) than __getitem__, because it is not guaranteed to
        do any error checking.

        EXAMPLES::

            sage: vector([1/2,2/5,0]).get(0)
            1/2
            sage: vector([1/2,2/5,0]).get(3)
            Traceback (most recent call last):
            ...
            IndexError: index out of range
        """
        return self[i]

    def set(self, Py_ssize_t i, x):
        """
        The set method is meant to be more efficient than __setitem__,
        because it need not be guaranteed to do any error checking or
        coercion. Use with great, great care.

        EXAMPLES::

            sage: v = vector([1/2,2/5,0]); v
            (1/2, 2/5, 0)
            sage: v.set(2, -15/17); v
            (1/2, 2/5, -15/17)
        """
        self[i] = x


    def monic(self):
        """
        Return this vector divided through by the first nonzero entry of
        this vector.

        EXAMPLES::

            sage: v = vector(QQ, [0, 4/3, 5, 1, 2])
            sage: v.monic()
            (0, 1, 15/4, 3/4, 3/2)
            sage: v = vector(QQ, [])
            sage: v.monic()
            ()
        """
        cdef Py_ssize_t i
        for i in range(self._degree):
            if self[i]:
                return (~self[i]) * self
        return self

<<<<<<< HEAD
    def normalized(self, p=sage.rings.integer.Integer(2)):
=======
    def normalized(self, p=__two__):
>>>>>>> dcbf7709
        """
        Return the input vector divided by the p-norm.

        INPUT:

        * "p" - default: 2 - p value for the norm

        EXAMPLES::

            sage: v = vector(QQ, [4, 1, 3, 2])
            sage: v.normalized()
            (2/15*sqrt(30), 1/30*sqrt(30), 1/10*sqrt(30), 1/15*sqrt(30))
            sage: sum(v.normalized(1))
            1

        Note that normalizing the vector may change the base ring::

            sage: v.base_ring() == v.normalized().base_ring()
            False
            sage: u = vector(RDF, [-3, 4, 6, 9])
            sage: u.base_ring() == u.normalized().base_ring()
            True
        """
        return self / self.norm(p)

    def conjugate(self):
        r"""
        Returns a vector where every entry has been replaced by its complex conjugate.

        OUTPUT:

        A vector of the same length, over the same ring,
        but with each entry replaced by the complex conjugate, as
        implemented by the ``conjugate()`` method for elements of
        the base ring, which is presently always complex conjugation.

        EXAMPLES::

            sage: v = vector(CDF, [2.3 - 5.4*I, -1.7 + 3.6*I])
            sage: w = v.conjugate(); w
            (2.3 + 5.4*I, -1.7 - 3.6*I)
            sage: w.parent()
            Vector space of dimension 2 over Complex Double Field

        Even if conjugation seems nonsensical over a certain ring, this
        method for vectors cooperates silently. ::

            sage: u = vector(ZZ, range(6))
            sage: u.conjugate()
            (0, 1, 2, 3, 4, 5)

        Sage implements a few specialized subfields of the complex numbers,
        such as the cyclotomic fields.  This example uses such a field
        containing a primitive 7-th root of unity named ``a``. ::

            sage: F.<a> = CyclotomicField(7)
            sage: v = vector(F, [a^i for i in range(7)])
            sage: v
            (1, a, a^2, a^3, a^4, a^5, -a^5 - a^4 - a^3 - a^2 - a - 1)
            sage: v.conjugate()
            (1, -a^5 - a^4 - a^3 - a^2 - a - 1, a^5, a^4, a^3, a^2, a)

        Sparse vectors are returned as such. ::

            sage: v = vector(CC, {1: 5 - 6*I, 3: -7*I}); v
            (0.000000000000000, 5.00000000000000 - 6.00000000000000*I, 0.000000000000000, -7.00000000000000*I)
            sage: v.is_sparse()
            True
            sage: vc = v.conjugate(); vc
            (0.000000000000000, 5.00000000000000 + 6.00000000000000*I, 0.000000000000000, 7.00000000000000*I)
            sage: vc.conjugate()
            (0.000000000000000, 5.00000000000000 - 6.00000000000000*I, 0.000000000000000, -7.00000000000000*I)

        TESTS::

            sage: n = 15
            sage: x = vector(CDF, [sin(i*pi/n)+cos(i*pi/n)*I for i in range(n)])
            sage: x + x.conjugate() in RDF^n
            True
            sage: I*(x - x.conjugate()) in RDF^n
            True

        The parent of the conjugate is the same as that of the original vector.
        We test this by building a specialized vector space with a non-standard
        inner product, and constructing a test vector in this space. ::

            sage: V = VectorSpace(CDF, 2, inner_product_matrix = [[2,1],[1,5]])
            sage: v = vector(CDF, [2-3*I, 4+5*I])
            sage: w = V(v)
            sage: w.parent()
            Ambient quadratic space of dimension 2 over Complex Double Field
            Inner product matrix:
            [2.0 1.0]
            [1.0 5.0]
            sage: w.conjugate().parent()
            Ambient quadratic space of dimension 2 over Complex Double Field
            Inner product matrix:
            [2.0 1.0]
            [1.0 5.0]
        """
        V = self.parent()
        R = self.base_ring()
        if self.is_sparse():
            # this could be a dictionary comprehension in Python 3
            entries = {}
            for index, entry in self.iteritems():
                entries[index] = entry.conjugate()
        else:
            entries = [entry.conjugate() for entry in self]
        return V(vector(R, self._degree, entries))

    def inner_product(self, right):
        r"""
        Returns the inner product of ``self`` and ``right``,
        possibly using an inner product matrix from the parent of ``self``.

        INPUT:

        - ``right`` - a vector of the same degree as ``self``

        OUTPUT:

        If the parent vector space does not have an inner product
        matrix defined, then this is the usual dot product
        (:meth:`dot_product`).  If ``self`` and ``right`` are
        considered as single column matrices, `\vec{x}` and `\vec{y}`,
        and `A` is the inner product matrix, then this method computes

        .. math::

            \left(\vec{x}\right)^tA\vec{y}

        where `t` indicates the transpose.

        .. note::

            If your vectors have complex entries, the
            :meth:`hermitian_inner_product` may be more
            appropriate for your purposes.

        EXAMPLES::

            sage: v = vector(QQ, [1,2,3])
            sage: w = vector(QQ, [-1,2,-3])
            sage: v.inner_product(w)
            -6
            sage: v.inner_product(w) == v.dot_product(w)
            True

        The vector space or free module that is the parent to
        ``self`` can have an inner product matrix defined, which
        will be used by this method.  This matrix will be passed
        through to subspaces. ::

            sage: ipm = matrix(ZZ,[[2,0,-1], [0,2,0], [-1,0,6]])
            sage: M = FreeModule(ZZ, 3, inner_product_matrix = ipm)
            sage: v = M([1,0,0])
            sage: v.inner_product(v)
            2
            sage: K = M.span_of_basis([[0/2,-1/2,-1/2], [0,1/2,-1/2],[2,0,0]])
            sage: (K.0).inner_product(K.0)
            2
            sage: w = M([1,3,-1])
            sage: v = M([2,-4,5])
            sage: w.row()*ipm*v.column() == w.inner_product(v)
            True

        Note that the inner product matrix comes from the parent of ``self``.
        So if a vector is not an element of the correct parent, the result
        could be a source of confusion.  ::

            sage: V = VectorSpace(QQ, 2, inner_product_matrix=[[1,2],[2,1]])
            sage: v = V([12, -10])
            sage: w = vector(QQ, [10,12])
            sage: v.inner_product(w)
            88
            sage: w.inner_product(v)
            0
            sage: w = V(w)
            sage: w.inner_product(v)
            88

        .. note::

            The use of an inner product matrix makes no restrictions on
            the nature of the matrix.  In particular, in this context it
            need not be Hermitian and positive-definite (as it is in the
            example above).

        TESTS:

        Most error handling occurs in the :meth:`dot_product` method.
        But with an inner product defined, this method will check
        that the input is a vector or free module element. ::

            sage: W = VectorSpace(RDF, 2, inner_product_matrix = matrix(RDF, 2, [1.0,2.0,3.0,4.0]))
            sage: v = W([2.0, 4.0])
            sage: v.inner_product(5)
            Traceback (most recent call last):
            ...
            TypeError: right must be a free module element
        """
        if self.parent().is_ambient() and self.parent()._inner_product_is_dot_product():
            return self.dot_product(right)
        if not isinstance(right, FreeModuleElement):
            raise TypeError("right must be a free module element")
        M = self.parent()
        if M.is_ambient() or M.uses_ambient_inner_product():
            A = M.ambient_module().inner_product_matrix()
            return A.linear_combination_of_rows(self).dot_product(right)
        else:
            A = M.inner_product_matrix()
            v = M.coordinate_vector(self)
            w = M.coordinate_vector(right)
            return A.linear_combination_of_rows(v).dot_product(w)

    def outer_product(self, right):
        r"""
        Returns a matrix, the outer product of two vectors ``self`` and ``right``.

        INPUT:

        - ``right`` - a vector (or free module element) of any size, whose
          elements are compatible (with regard to multiplication) with the
          elements of ``self``.

        OUTPUT:

        The outer product of two vectors `x` and `y` (respectively
        ``self`` and ``right``) can be described several ways.  If we
        interpret `x` as a `m\times 1` matrix and interpret `y` as a
        `1\times n` matrix, then the outer product is the `m\times n`
        matrix from the usual matrix product `xy`.  Notice how this
        is the "opposite" in some ways from an inner product (which
        would require `m=n`).

        If we just consider vectors, use each entry of `x` to create
        a scalar multiples of the vector `y` and use these vectors as
        the rows of a matrix.  Or use each entry of `y` to create a
        scalar multiples of `x` and use these vectors as the columns
        of a matrix.

        EXAMPLES::

            sage: u = vector(QQ, [1/2, 1/3, 1/4, 1/5])
            sage: v = vector(ZZ, [60, 180, 600])
            sage: u.outer_product(v)
            [ 30  90 300]
            [ 20  60 200]
            [ 15  45 150]
            [ 12  36 120]
            sage: M = v.outer_product(u); M
            [ 30  20  15  12]
            [ 90  60  45  36]
            [300 200 150 120]
            sage: M.parent()
            Full MatrixSpace of 3 by 4 dense matrices over Rational Field

        The more general :meth:`sage.matrix.matrix2.tensor_product` is an
        operation on a pair of matrices.  If we construe a pair of vectors
        as a column vector and a row vector, then an outer product and a
        tensor product are identical.  Thus `tensor_product` is a synonym
        for this method.  ::

            sage: u = vector(QQ, [1/2, 1/3, 1/4, 1/5])
            sage: v = vector(ZZ, [60, 180, 600])
            sage: u.tensor_product(v) == (u.column()).tensor_product(v.row())
            True

        The result is always a dense matrix, no matter if the two
        vectors are, or are not, dense.  ::

            sage: d = vector(ZZ,[4,5], sparse=False)
            sage: s = vector(ZZ, [1,2,3], sparse=True)
            sage: dd = d.outer_product(d)
            sage: ds = d.outer_product(s)
            sage: sd = s.outer_product(d)
            sage: ss = s.outer_product(s)
            sage: all([dd.is_dense(), ds.is_dense(), sd.is_dense(), dd.is_dense()])
            True

        Vectors with no entries do the right thing.  ::

            sage: v = vector(ZZ, [])
            sage: z = v.outer_product(v)
            sage: z.parent()
            Full MatrixSpace of 0 by 0 dense matrices over Integer Ring

        There is a fair amount of latitude in the value of the ``right``
        vector, and the matrix that results can have entries from a new
        ring large enough to contain the result. If you know better,
        you can sometimes bring the result down to a less general ring.  ::

            sage: R.<t> = ZZ[]
            sage: v = vector(R, [12, 24*t])
            sage: w = vector(QQ, [1/2, 1/3, 1/4])
            sage: op = v.outer_product(w)
            sage: op
            [   6    4    3]
            [12*t  8*t  6*t]
            sage: op.base_ring()
            Univariate Polynomial Ring in t over Rational Field
            sage: m = op.change_ring(R); m
            [   6    4    3]
            [12*t  8*t  6*t]
            sage: m.base_ring()
            Univariate Polynomial Ring in t over Integer Ring

        But some inputs are not compatible, even if vectors. ::

            sage: w = vector(GF(5), [1,2])
            sage: v = vector(GF(7), [1,2,3,4])
            sage: z = w.outer_product(v)
            Traceback (most recent call last):
            ...
            TypeError: unsupported operand parent(s) for '*': 'Full MatrixSpace of 2 by 1 dense matrices over Finite Field of size 5' and 'Full MatrixSpace of 1 by 4 dense matrices over Finite Field of size 7'

        And some inputs don't make any sense at all. ::

            sage: w=vector(QQ, [5,10])
            sage: z=w.outer_product(6)
            Traceback (most recent call last):
            ...
            TypeError: right operand in an outer product must be a vector, not an element of Integer Ring
        """
        if not isinstance(right, FreeModuleElement):
            raise TypeError('right operand in an outer product must be a vector, not an element of %s' % right.parent())
        return self.column()*right.row()

    # tensor product is an alias in the special case of two vectors
    tensor_product = outer_product

    def hermitian_inner_product(self, right):
        r"""
        Returns the dot product, but with the entries of the first vector
        conjugated beforehand.

        INPUT:

        - ``right`` - a vector of the same degree as ``self``

        OUTPUT:

        If ``self`` and ``right`` are the vectors `\vec{x}` and
        `\vec{y}` of degree `n` then this routine computes

        .. math::

            \sum_{i=1}^{n}\overline{x}_i{y}_i

        where the bar indicates complex conjugation.

        .. note::

            If your vectors do not contain complex entries, then
            :meth:`dot_product` will return the same result without
            the overhead of conjugating elements of ``self``.

            If you are not computing a weighted inner product, and
            your vectors do not have complex entries, then the
            :meth:`dot_product` will return the same result.

        EXAMPLES::

            sage: v = vector(CDF, [2+3*I, 5-4*I])
            sage: w = vector(CDF, [6-4*I, 2+3*I])
            sage: v.hermitian_inner_product(w)
            -2.0 - 3.0*I

        Sage implements a few specialized fields over the complex numbers,
        such as cyclotomic fields and quadratic number fields.  So long as
        the base rings have a conjugate method, then the Hermitian inner
        product will be available. ::

            sage: Q.<a> = QuadraticField(-7)
            sage: a^2
            -7
            sage: v = vector(Q, [3+a, 5-2*a])
            sage: w = vector(Q, [6, 4+3*a])
            sage: v.hermitian_inner_product(w)
            17*a - 4

        The Hermitian inner product should be additive in
        each argument (we only need to test one), linear
        in each argument (with conjugation on the first scalar),
        and anti-commutative. ::

            sage: alpha = CDF(5.0 + 3.0*I)
            sage: u = vector(CDF, [2+4*I, -3+5*I, 2-7*I])
            sage: v = vector(CDF, [-1+3*I, 5+4*I, 9-2*I])
            sage: w = vector(CDF, [8+3*I, -4+7*I, 3-6*I])
            sage: (u+v).hermitian_inner_product(w) == u.hermitian_inner_product(w) + v.hermitian_inner_product(w)
            True
            sage: (alpha*u).hermitian_inner_product(w) == alpha.conjugate()*u.hermitian_inner_product(w)
            True
            sage: u.hermitian_inner_product(alpha*w) == alpha*u.hermitian_inner_product(w)
            True
            sage: u.hermitian_inner_product(v) == v.hermitian_inner_product(u).conjugate()
            True

        For vectors with complex entries, the Hermitian inner product
        has a more natural relationship with the 2-norm (which is the
        default for the :meth:`norm` method). The norm squared equals
        the Hermitian inner product of the vector with itself.  ::

            sage: v = vector(CDF, [-0.66+0.47*I, -0.60+0.91*I, -0.62-0.87*I, 0.53+0.32*I])
            sage: abs(v.norm()^2 - v.hermitian_inner_product(v)) < 1.0e-10
            True

        TESTS:

        This method is built on the :meth:`dot_product` method,
        which allows for a wide variety of inputs.  Any error
        handling happens there. ::

            sage: v = vector(CDF, [2+3*I])
            sage: w = vector(CDF, [5+2*I, 3+9*I])
            sage: v.hermitian_inner_product(w)
            Traceback (most recent call last):
            ...
            ArithmeticError: degrees (1 and 2) must be the same
        """
        return (self.conjugate()).dot_product(right)

    def is_dense(self):
        """
        Return True if this is a dense vector, which is just a
        statement about the data structure, not the number of nonzero
        entries.

        EXAMPLES::

            sage: vector([1/2,2/5,0]).is_dense()
            True
            sage: vector([1/2,2/5,0],sparse=True).is_dense()
            False
        """
        return self.is_dense_c()

    cdef bint is_dense_c(self):
        return self.parent().is_dense()

    def is_sparse(self):
        """
        Return True if this is a sparse vector, which is just a
        statement about the data structure, not the number of nonzero
        entries.

        EXAMPLES::

            sage: vector([1/2,2/5,0]).is_sparse()
            False
            sage: vector([1/2,2/5,0],sparse=True).is_sparse()
            True
        """
        return self.is_sparse_c()

    cdef bint is_sparse_c(self):
        return self.parent().is_sparse()

    def is_vector(self):
        """
        Return True, since this is a vector.

        EXAMPLES::

            sage: vector([1/2,2/5,0]).is_vector()
            True
        """
        return True

    def _mathematica_init_(self):
        """
        Returns string representation of this vector as a Mathematica
        list.

        EXAMPLES::

            sage: vector((1,2,3), QQ)._mathematica_init_()
            '{1/1, 2/1, 3/1}'
            sage: mathematica(vector((1,2,3), QQ))  # optional - mathematica
            {1, 2, 3}
            sage: a = vector(SR, 5, [1, x, x^2, sin(x), pi]); a
            (1, x, x^2, sin(x), pi)
            sage: a._mathematica_init_()
            '{1, x, (x)^(2), Sin[x], Pi}'
        """
        return '{' + ', '.join([x._mathematica_init_() for x in self.list()]) + '}'

    def nonzero_positions(self):
        """
        Return the sorted list of integers ``i`` such that ``self[i] != 0``.

        EXAMPLES::

            sage: vector([-1,0,3,0,0,0,0.01]).nonzero_positions()
            [0, 2, 6]
        """
        z = self.base_ring()(0)
        v = self.list()
        cdef Py_ssize_t i
        return [i for i in range(self._degree) if v[i] != z]

    def support(self):   # do not override.
        """
        Return the integers ``i`` such that ``self[i] != 0``.
        This is the same as the ``nonzero_positions`` function.

        EXAMPLES::

            sage: vector([-1,0,3,0,0,0,0.01]).support()
            [0, 2, 6]
        """
        return self.nonzero_positions()

    cpdef int hamming_weight(self):
        """
        Return the number of positions ``i`` such that ``self[i] != 0``.

        EXAMPLES::

            sage: vector([-1,0,3,0,0,0,0.01]).hamming_weight()
            3
        """
        cdef Py_ssize_t res = 0
        for x in iter(self.list()):
            if not x.is_zero():
                res += 1
        return res

    def _latex_(self):
        r"""
        Return a latex representation of the vector ``self``.

        OUTPUT:

        If self is the free module element (1,2,3,4),
        then a string with the following latex is returned:
        "\left(1,\,2,\,3,\,4\right)" (without the quotes).
        The vector is enclosed in parentheses by default,
        but the delimiters can be changed using the command
        ``latex.vector_delimiters(...)`` as in the example below.

        EXAMPLES::

            sage: v = vector(QQ, [1,2,3])
            sage: latex(v)
            \left(1,\,2,\,3\right)

        This is an example of how to change the delimiters.
        You have the power to mix and match, though it is
        probably not advisable.  For more detail see
        :meth:`~sage.misc.latex.Latex.vector_delimiters`.

            sage: latex.vector_delimiters('[', '\\rangle')
            sage: w = vector(CDF, [1,2,3])
            sage: latex(w)
            \left[1.0,\,2.0,\,3.0\right\rangle
        """
        from sage.misc.latex import latex
        vector_delimiters = latex.vector_delimiters()
        s = '\\left' + vector_delimiters[0]
        s += ',\,'.join([latex(a) for a in self.list()])
        return s + '\\right' + vector_delimiters[1]

    def dense_vector(self):
        """
        Return dense version of self.  If self is dense, just return
        self; otherwise, create and return correspond dense vector.

        EXAMPLES::

            sage: vector([-1,0,3,0,0,0]).dense_vector().is_dense()
            True
            sage: vector([-1,0,3,0,0,0],sparse=True).dense_vector().is_dense()
            True
            sage: vector([-1,0,3,0,0,0],sparse=True).dense_vector()
            (-1, 0, 3, 0, 0, 0)
        """
        if self.is_dense():
            return self
        else:
            return self.parent().ambient_module().dense_module()(self.list())

    def sparse_vector(self):
        """
        Return sparse version of self.  If self is sparse, just return
        self; otherwise, create and return correspond sparse vector.

        EXAMPLES::

            sage: vector([-1,0,3,0,0,0]).sparse_vector().is_sparse()
            True
            sage: vector([-1,0,3,0,0,0]).sparse_vector().is_sparse()
            True
            sage: vector([-1,0,3,0,0,0]).sparse_vector()
            (-1, 0, 3, 0, 0, 0)
        """
        if self.is_sparse():
            return self
        else:
            return self.parent().ambient_module().sparse_module()(self.list())


    def apply_map(self, phi, R=None, sparse=None):
        """
        Apply the given map phi (an arbitrary Python function or callable
        object) to this free module element. If R is not given,
        automatically determine the base ring of the resulting element.

        INPUT:
            sparse -- True or False will control whether the result
              is sparse.  By default, the result is sparse iff self
              is sparse.


        -  ``phi`` - arbitrary Python function or callable
           object

        -  ``R`` - (optional) ring


        OUTPUT: a free module element over R

        EXAMPLES::

            sage: m = vector([1,x,sin(x+1)])
            sage: m.apply_map(lambda x: x^2)
            (1, x^2, sin(x + 1)^2)
            sage: m.apply_map(sin)
            (sin(1), sin(x), sin(sin(x + 1)))

        ::

            sage: m = vector(ZZ, 9, range(9))
            sage: k.<a> = GF(9)
            sage: m.apply_map(k)
            (0, 1, 2, 0, 1, 2, 0, 1, 2)

        In this example, we explicitly specify the codomain.

        ::

            sage: s = GF(3)
            sage: f = lambda x: s(x)
            sage: n = m.apply_map(f, k); n
            (0, 1, 2, 0, 1, 2, 0, 1, 2)
            sage: n.parent()
            Vector space of dimension 9 over Finite Field in a of size 3^2

        If your map sends 0 to a non-zero value, then your resulting
        vector is not mathematically sparse::

            sage: v = vector([0] * 6 + [1], sparse=True); v
            (0, 0, 0, 0, 0, 0, 1)
            sage: v2 = v.apply_map(lambda x: x+1); v2
            (1, 1, 1, 1, 1, 1, 2)

        but it's still represented with a sparse data type::

            sage: parent(v2)
            Ambient sparse free module of rank 7 over the principal ideal domain Integer Ring

        This data type is inefficient for dense vectors, so you may
        want to specify sparse=False::

            sage: v2 = v.apply_map(lambda x: x+1, sparse=False); v2
            (1, 1, 1, 1, 1, 1, 2)
            sage: parent(v2)
            Ambient free module of rank 7 over the principal ideal domain Integer Ring

        Or if you have a map that will result in mostly zeroes, you may
        want to specify sparse=True::

            sage: v = vector(srange(10))
            sage: v2 = v.apply_map(lambda x: 0 if x else 1, sparse=True); v2
            (1, 0, 0, 0, 0, 0, 0, 0, 0, 0)
            sage: parent(v2)
            Ambient sparse free module of rank 10 over the principal ideal domain Integer Ring

        TESTS::

            sage: m = vector(SR,[])
            sage: m.apply_map(lambda x: x*x) == m
            True

        Check that we don't unnecessarily apply phi to 0 in the sparse case::

            sage: m = vector(ZZ, range(1, 4), sparse=True)
            sage: m.apply_map(lambda x: 1/x)
            (1, 1/2, 1/3)

            sage: parent(vector(RDF, (), sparse=True).apply_map(lambda x: x, sparse=True))
            Sparse vector space of dimension 0 over Real Double Field
            sage: parent(vector(RDF, (), sparse=True).apply_map(lambda x: x, sparse=False))
            Vector space of dimension 0 over Real Double Field
            sage: parent(vector(RDF, (), sparse=False).apply_map(lambda x: x, sparse=True))
            Sparse vector space of dimension 0 over Real Double Field
            sage: parent(vector(RDF, (), sparse=False).apply_map(lambda x: x, sparse=False))
            Vector space of dimension 0 over Real Double Field

        Check that the bug in :trac:`14558` has been fixed::

            sage: F.<a> = GF(9)
            sage: v = vector([a, 0,0,0], sparse=True)
            sage: f = F.hom([a**3])
            sage: v.apply_map(f)
            (2*a + 1, 0, 0, 0)
        """
        if sparse is None:
            sparse = self.is_sparse()

        if self._degree == 0:
            if sparse == self.is_sparse():
                from copy import copy
                return copy(self)
            elif sparse:
                return self.sparse_vector()
            else:
                return self.dense_vector()

        v = None

        if self.is_sparse():
            zero_res = 0
            if len(self.dict(copy=False)) < self._degree:
                # OK, we have some zero entries.
                zero_res = phi(self.base_ring()(0))
                if not zero_res.is_zero():
                    # And phi maps 0 to a non-zero value.
                    v = [zero_res] * self._degree
                    for i,z in self.dict(copy=False).items():
                        v[i] = phi(z)

            if v is None:
                # phi maps 0 to 0 (or else we don't have any zeroes at all)
                v = dict([(i,phi(z)) for i,z in self.dict(copy=False).items()])
                # add a zero at the last position, if it is not already set.
                # This will help the constructor to determine the right degree.
                v.setdefault(self._degree-1, zero_res)
        else:
            v = [phi(z) for z in self.list()]

        if R is None:
            return vector(v, sparse=sparse)
        else:
            return vector(R, v, sparse=sparse)


    def _derivative(self, var=None):
        """
        Differentiate with respect to var by differentiating each element
        with respect to var.

        .. seealso:

           :meth:`derivative`

        EXAMPLES::

            sage: v = vector([1,x,x^2])
            sage: v._derivative(x)
            (0, 1, 2*x)
            sage: type(v._derivative(x)) == type(v)
            True
            sage: v = vector([1,x,x^2], sparse=True)
            sage: v._derivative(x)
            (0, 1, 2*x)
            sage: type(v._derivative(x)) == type(v)
            True

        If no variables are specified and the vector contains callable
        symbolic expressions, then calculate the matrix derivative
        (i.e., the Jacobian matrix)::

            sage: T(r,theta)=[r*cos(theta),r*sin(theta)]
            sage: T
            (r, theta) |--> (r*cos(theta), r*sin(theta))
            sage: T.diff() # matrix derivative
            [   (r, theta) |--> cos(theta) (r, theta) |--> -r*sin(theta)]
            [   (r, theta) |--> sin(theta)  (r, theta) |--> r*cos(theta)]
            sage: diff(T) # matrix derivative again
            [   (r, theta) |--> cos(theta) (r, theta) |--> -r*sin(theta)]
            [   (r, theta) |--> sin(theta)  (r, theta) |--> r*cos(theta)]
            sage: T.diff().det() # Jacobian
            (r, theta) |--> r*cos(theta)^2 + r*sin(theta)^2
        """
        if var is None:
            from sage.symbolic.callable import is_CallableSymbolicExpressionRing
            from sage.calculus.all import jacobian
            if is_CallableSymbolicExpressionRing(self.base_ring()):
                return jacobian(self, self.base_ring().arguments())
            else:
                raise ValueError("No differentiation variable specified.")

        return self.apply_map(lambda x: x.derivative(var))

    def derivative(self, *args):
        """
        Derivative with respect to variables supplied in args.

        Multiple variables and iteration counts may be supplied; see
        documentation for the global derivative() function for more
        details.

        :meth:`diff` is an alias of this function.

        EXAMPLES::

            sage: v = vector([1,x,x^2])
            sage: v.derivative(x)
            (0, 1, 2*x)
            sage: type(v.derivative(x)) == type(v)
            True
            sage: v = vector([1,x,x^2], sparse=True)
            sage: v.derivative(x)
            (0, 1, 2*x)
            sage: type(v.derivative(x)) == type(v)
            True
            sage: v.derivative(x,x)
            (0, 0, 2)
        """
        return multi_derivative(self, args)

    diff = derivative

    def integral(self, *args, **kwds):
        """
        Returns a symbolic integral of the vector, component-wise.

        :meth:`integrate` is an alias of the function.

        EXAMPLES::

            sage: t=var('t')
            sage: r=vector([t,t^2,sin(t)])
            sage: r.integral(t)
            (1/2*t^2, 1/3*t^3, -cos(t))
            sage: integrate(r,t)
            (1/2*t^2, 1/3*t^3, -cos(t))
            sage: r.integrate(t,0,1)
            (1/2, 1/3, -cos(1) + 1)

        """
        from sage.misc.functional import integral
        return self.apply_map(lambda x: integral(x,*args, **kwds))

    integrate=integral


    def nintegral(self, *args, **kwds):
        """
        Returns a numeric integral of the vector, component-wise, and
        the result of the nintegral command on each component of the
        input.

        :meth:`nintegrate` is an alias of the function.

        EXAMPLES::

            sage: t=var('t')
            sage: r=vector([t,t^2,sin(t)])
            sage: vec,answers=r.nintegral(t,0,1)
            sage: vec
            (0.5, 0.3333333333333334, 0.4596976941318602)
            sage: type(vec)
            <type 'sage.modules.vector_real_double_dense.Vector_real_double_dense'>
            sage: answers
            [(0.5, 5.551115123125784e-15, 21, 0), (0.3333333333333..., 3.70074341541719e-15, 21, 0), (0.45969769413186..., 5.103669643922841e-15, 21, 0)]

            sage: r=vector([t,0,1], sparse=True)
            sage: r.nintegral(t,0,1)
            ((0.5, 0.0, 1.0), {0: (0.5, 5.551115123125784e-15, 21, 0), 2: (1.0, 1.11022302462515...e-14, 21, 0)})

        """
        # If Cython supported lambda functions, we would just do
        # return self.apply_map(lambda x: x.nintegral(*args, **kwds) for x in self)

        if self.is_sparse():
            v = [(i,z.nintegral(*args,**kwds)) for i,z in self.dict(copy=False).items()]
            answers = dict([(i,a[0]) for i,a in v])
            v=dict(v)
        else:
            v = [z.nintegral(*args,**kwds) for z in self.list()]
            answers = [a[0] for a in v]

        return (vector(answers,sparse=self.is_sparse()), v)

    nintegrate=nintegral

#############################################
# Generic dense element
#############################################
def make_FreeModuleElement_generic_dense(parent, entries, degree):
    """
    EXAMPLES::

        sage: sage.modules.free_module_element.make_FreeModuleElement_generic_dense(QQ^3, [1,2,-3/7], 3)
        (1, 2, -3/7)
    """
    # If you think you want to change this function, don't.
    # Instead make a new version with a name like
    #    make_FreeModuleElement_generic_dense_v1
    # and changed the reduce method below.
    cdef FreeModuleElement_generic_dense v
    v = FreeModuleElement_generic_dense.__new__(FreeModuleElement_generic_dense)
    v._entries = entries
    v._parent = parent
    v._degree = degree
    return v

def make_FreeModuleElement_generic_dense_v1(parent, entries, degree, is_mutable):
    """
    EXAMPLES::

        sage: v = sage.modules.free_module_element.make_FreeModuleElement_generic_dense_v1(QQ^3, [1,2,-3/7], 3, True); v
        (1, 2, -3/7)
        sage: v[0] = 10; v
        (10, 2, -3/7)
        sage: v = sage.modules.free_module_element.make_FreeModuleElement_generic_dense_v1(QQ^3, [1,2,-3/7], 3, False); v
        (1, 2, -3/7)
        sage: v[0] = 10
        Traceback (most recent call last):
        ...
        ValueError: vector is immutable; please change a copy instead (use copy())
    """
    # If you think you want to change this function, don't.
    # Instead make a new version with a name like
    #    make_FreeModuleElement_generic_dense_v2
    # and changed the reduce method below.
    cdef FreeModuleElement_generic_dense v
    v = FreeModuleElement_generic_dense.__new__(FreeModuleElement_generic_dense)
    v._entries = entries
    v._parent = parent
    v._degree = degree
    v._is_mutable = is_mutable
    return v

cdef class FreeModuleElement_generic_dense(FreeModuleElement):
    """
    A generic dense element of a free module.

    TESTS::

        sage: V = ZZ^3
        sage: loads(dumps(V)) == V
        True
        sage: v = V.0
        sage: loads(dumps(v)) == v
        True
        sage: v = (QQ['x']^3).0
        sage: loads(dumps(v)) == v
        True
    """
    cdef _new_c(self, object v):
        """
        Create a new dense free module element with minimal overhead and
        no type checking.

        INPUT:

        - ``v`` -- a list which is used as the new entries (without
          copying)
        """
        cdef type t = type(self)
        cdef FreeModuleElement_generic_dense x = t.__new__(t)
        x._is_mutable = 1
        x._parent = self._parent
        x._entries = v
        x._degree = self._degree
        return x

    cdef bint is_dense_c(self):
        return 1

    cdef bint is_sparse_c(self):
        return 0

    def __copy__(self):
        """
        Return a copy of this generic dense vector.

        EXAMPLES::

            sage: v = vector([-1,0,3,pi])
            sage: type(v)
            <class 'sage.modules.vector_symbolic_dense.Vector_symbolic_dense'>
            sage: v.__copy__()
            (-1, 0, 3, pi)
            sage: v.__copy__() is v
            False

            sage: copy(v)
            (-1, 0, 3, pi)
            sage: copy(v) == v
            True
            sage: copy(v) is v
            False
        """
        return self._new_c(list(self._entries))

    def __init__(self, parent, entries, coerce=True, copy=True):
        """
        EXAMPLES::

            sage: type(vector(RR, [-1,0,2/3,pi,oo]))
            <type 'sage.modules.free_module_element.FreeModuleElement_generic_dense'>

        We can initialize with lists, tuples and derived types::

            sage: from sage.modules.free_module_element import FreeModuleElement_generic_dense
            sage: FreeModuleElement_generic_dense(RR^5, [-1,0,2/3,pi,oo])
            (-1.00000000000000, 0.000000000000000, 0.666666666666667, 3.14159265358979, +infinity)
            sage: FreeModuleElement_generic_dense(RR^5, (-1,0,2/3,pi,oo))
            (-1.00000000000000, 0.000000000000000, 0.666666666666667, 3.14159265358979, +infinity)
            sage: FreeModuleElement_generic_dense(RR^5, Sequence([-1,0,2/3,pi,oo]))
            (-1.00000000000000, 0.000000000000000, 0.666666666666667, 3.14159265358979, +infinity)
            sage: FreeModuleElement_generic_dense(RR^0, 0)
            ()

        TESTS:

        Disabling coercion can lead to illegal objects::

            sage: FreeModuleElement_generic_dense(RR^5, [-1,0,2/3,pi,oo], coerce=False)
            (-1, 0, 2/3, pi, +Infinity)

        We test the ``copy`` flag::

            sage: from sage.modules.free_module_element import FreeModuleElement_generic_dense
            sage: L = [RR(x) for x in (-1,0,2/3,pi,oo)]
            sage: FreeModuleElement_generic_dense(RR^5, tuple(L), coerce=False, copy=False)
            (-1.00000000000000, 0.000000000000000, 0.666666666666667, 3.14159265358979, +infinity)
            sage: v = FreeModuleElement_generic_dense(RR^5, L, coerce=False, copy=False)
            sage: L[4] = 42.0
            sage: v  # last entry changed since we didn't copy
            (-1.00000000000000, 0.000000000000000, 0.666666666666667, 3.14159265358979, 42.0000000000000)

        ::

            sage: L = [RR(x) for x in (-1,0,2/3,pi,oo)]
            sage: v = FreeModuleElement_generic_dense(RR^5, L, coerce=False, copy=True)
            sage: L[4] = 42.0
            sage: v  # last entry did not change
            (-1.00000000000000, 0.000000000000000, 0.666666666666667, 3.14159265358979, +infinity)

        Check that :trac:`11751` is fixed::

            sage: K.<x> = QQ[]
            sage: M = K^1
            sage: N = M.span([[1/x]]); N
            Free module of degree 1 and rank 1 over Univariate Polynomial Ring in x over Rational Field
            Echelon basis matrix:
            [1/x]
            sage: N([1/x]) # this used to fail prior to #11751
            (1/x)
            sage: N([1/x^2])
            Traceback (most recent call last):
            ...
            TypeError: element (= [1/x^2]) is not in free module

        ::

            sage: L=K^2
            sage: R=L.span([[x,0],[0,1/x]], check=False, already_echelonized=True)
            sage: R.basis()[0][0].parent()
            Fraction Field of Univariate Polynomial Ring in x over Rational Field
            sage: R=L.span([[x,x^2]])
            sage: R.basis()[0][0].parent()
            Univariate Polynomial Ring in x over Rational Field
        """
        FreeModuleElement.__init__(self, parent)
        R = self.base_ring()
        if not entries:
            entries = [R.zero_element()]*self._degree
        else:
            if type(entries) is not list:
                if not isinstance(entries, (list, tuple)):
                    raise TypeError("entries must be a list or tuple, not %s" % type(entries))
                copy = True  # ensure we have a true Python list

            if len(entries) != self._degree:
                raise TypeError("entries must be a list of length %s" % self.degree())
            if coerce:
                coefficient_ring = parent.basis()[0][0].parent()
                try:
                    entries = [coefficient_ring(x) for x in entries]
                except TypeError:
                    raise TypeError("Unable to coerce entries (=%s) to coefficients in %s"%(entries, coefficient_ring))
            elif copy:
                entries = list(entries)  # make a copy/convert to list
        self._entries = entries

    @cython.boundscheck(False)
    @cython.wraparound(False)
    cpdef ModuleElement _add_(left, ModuleElement right):
        """
        Add left and right.

        EXAMPLES::

            sage: v = vector([1,2/3,pi]); w = vector([-2/3,pi^2,1])
            sage: v._add_(w)
            (1/3, pi^2 + 2/3, pi + 1)
        """
<<<<<<< HEAD
        cdef Py_ssize_t i, n
        n = len(left._entries)
        v = [None]*n
        for i from 0 <= i < n:
            v[i] = (<RingElement>left._entries[i])._add_(<RingElement>
                                            ((<FreeModuleElement_generic_dense>right)._entries[i]))
=======
        cdef list a = left._entries
        cdef list b = (<FreeModuleElement_generic_dense>right)._entries
        v = [(<RingElement> a[i])._add_(<RingElement> b[i]) for i in range(left._degree)]
>>>>>>> dcbf7709
        return left._new_c(v)

    @cython.boundscheck(False)
    @cython.wraparound(False)
    cpdef ModuleElement _sub_(left, ModuleElement right):
        """
        Subtract right from left.

        EXAMPLES::

            sage: V = QQ^5
            sage: W = V.span([V.1, V.2])
            sage: W.0 - V.0
            (-1, 1, 0, 0, 0)
            sage: V.0 - W.0
            (1, -1, 0, 0, 0)
        """
<<<<<<< HEAD
        cdef Py_ssize_t i, n
        n = len(left._entries)
        v = [None]*n
        for i from 0 <= i < n:
            v[i] = (<RingElement>left._entries[i])._sub_(<RingElement>
                                            ((<FreeModuleElement_generic_dense>right)._entries[i]))
=======
        cdef list a = left._entries
        cdef list b = (<FreeModuleElement_generic_dense>right)._entries
        v = [(<RingElement> a[i])._sub_(<RingElement> b[i]) for i in range(left._degree)]
>>>>>>> dcbf7709
        return left._new_c(v)

    cpdef ModuleElement _rmul_(self, RingElement left):
        """
        EXAMPLES::

            sage: V = ZZ['x']^5
            sage: 5 * V.0
            (5, 0, 0, 0, 0)
        """
        if left._parent is self._parent._base:
            v = [left._mul_(<RingElement>x) for x in self._entries]
        else:
            v = [left * x for x in self._entries]
        return self._new_c(v)

    cpdef ModuleElement _lmul_(self, RingElement right):
        """
        EXAMPLES::

            sage: v = vector([-1,0,3,pi])
            sage: v._lmul_(2/3)
            (-2/3, 0, 2, 2/3*pi)
            sage: v * (2/3)
            (-2/3, 0, 2, 2/3*pi)
        """
        if right._parent is self._parent._base:
            v = [(<RingElement>x)._mul_(right) for x in self._entries]
        else:
            v = [x * right for x in self._entries]
        return self._new_c(v)

    @cython.boundscheck(False)
    @cython.wraparound(False)
    cpdef Vector _pairwise_product_(left, Vector right):
        """
        EXAMPLES::

            sage: R.<x> = QQ[]
            sage: v = vector([x,x^2,3*x]); w = vector([2*x,x,3+x])
            sage: v.pairwise_product(w)
            (2*x^2, x^3, 3*x^2 + 9*x)
            sage: w.pairwise_product(v)
            (2*x^2, x^3, 3*x^2 + 9*x)
        """
        if not right._parent is left._parent:
            right = left.parent().ambient_module()(right)
<<<<<<< HEAD
        # Component wise vector * vector multiplication.
        cdef Py_ssize_t i, n
        n = len(left._entries)
        v = [None]*n
        for i from 0 <= i < n:
            v[i] = (<RingElement>left._entries[i])._mul_((<FreeModuleElement_generic_dense>right)._entries[i])
=======
        cdef list a = left._entries
        cdef list b = (<FreeModuleElement_generic_dense>right)._entries
        v = [(<RingElement> a[i])._mul_(<RingElement> b[i]) for i in range(left._degree)]
>>>>>>> dcbf7709
        return left._new_c(v)

    # see sage/structure/element.pyx
    def __richcmp__(left, right, int op):
        """
        TESTS::

            sage: v = vector([1,2/3,pi])
            sage: v == v
            True
        """
        return (<Element>left)._richcmp(right, op)

    # __hash__ is not properly inherited if comparison is changed
    def __hash__(self):
        """
        TESTS::

            sage: v = vector(RR, [1,2/3,pi])
            sage: v.set_immutable()
            sage: isinstance(hash(v), int)
            True
        """
        return FreeModuleElement.__hash__(self)

    def __reduce__(self):
        """
        EXAMPLES::

            sage: v = vector([-1,0,3,pi])
            sage: v.__reduce__()
            (<built-in function make_FreeModuleElement_generic_dense_v1>, (Vector space of dimension 4 over Symbolic Ring, [-1, 0, 3, pi], 4, True))
        """
        return (make_FreeModuleElement_generic_dense_v1, (self._parent, self._entries, self._degree, self._is_mutable))

    def __getitem__(self, i):
        """
        EXAMPLES::

            sage: v = vector([RR(1), RR(2)]); v
            (1.00000000000000, 2.00000000000000)
            sage: v[0]
            1.00000000000000
            sage: v[-1]
            2.00000000000000
            sage: v[4]
            Traceback (most recent call last):
            ...
            IndexError: index must be between -2 and 1
            sage: v[-4]
            Traceback (most recent call last):
            ...
            IndexError: index must be between -2 and 1

            sage: v = vector(QQ['x,y'], [1,2, 'x*y'])
            sage: v
            (1, 2, x*y)
            sage: v[1:]
            (2, x*y)
        """
        if isinstance(i, slice):
            start, stop, step = i.indices(len(self))
            return vector(self.base_ring(), list(self)[start:stop:step])
        else:
            degree = self.degree()
            if i < 0:
                i += degree
            if i < 0 or i >= self.degree():
                raise IndexError("index must be between -%s and %s"%(degree, degree-1))
            return self._entries[i]

    def __setitem__(self, i, value):
        """
        Set entry i of self to value.

        EXAMPLES::

            sage: v = vector([1,2/3,pi])
            sage: v[1] = 19+pi
            sage: v
            (1, pi + 19, pi)
            sage: v = vector(QQ['x,y'], [1,2, 'x*y'])
            sage: v
            (1, 2, x*y)
            sage: v[1:]
            (2, x*y)
            sage: v[1:] = [4,5]; v
            (1, 4, 5)
            sage: v[:2] = [5,(6,2)]; v
            (5, 3, 5)
            sage: v[:2]
            (5, 3)
        """
        if not self._is_mutable:
            raise ValueError("vector is immutable; please change a copy instead (use copy())")
        cdef Py_ssize_t k, n, d
        if isinstance(i, slice):
            start, stop, step = i.indices(len(self))
            d = self.degree()
            R = self.base_ring()
            n = 0
            for k from start <= k < stop:
                if k >= d:
                    return
                if k >= 0:
                    self._entries[k] = R(value[n])
                    n = n + 1
        else:
            if i < 0 or i >= self.degree():
                raise IndexError("index (i=%s) must be between 0 and %s"%(i,
                                self.degree()-1))
            self._entries[i] = self.base_ring()(value)

    def list(self, copy=True):
        """
        Return list of elements of self.

        INPUT:

            - copy -- bool, return list of underlying entries

        EXAMPLES::

            sage: P.<x,y,z> = QQ[]
            sage: v = vector([x,y,z])
            sage: type(v)
            <type 'sage.modules.free_module_element.FreeModuleElement_generic_dense'>
            sage: a = v.list(); a
            [x, y, z]
            sage: a[0] = x*y; v
            (x, y, z)
            sage: a = v.list(copy=False); a
            [x, y, z]
            sage: a[0] = x*y; v
            (x*y, y, z)
        """
        if copy:
            return list(self._entries)
        else:
            return self._entries

    def __call__(self, *args, **kwargs):
        """
        Calling a free module element returns the result of calling each
        component.

        EXAMPLES::

            sage: x, y = var('x,y')
            sage: f = x^2 + y^2
            sage: g = f.gradient()
            sage: g
            (2*x, 2*y)
            sage: type(g)
            <class 'sage.modules.vector_symbolic_dense.Vector_symbolic_dense'>
            sage: g(y=2, x=3)
            (6, 4)
            sage: f(x,y) = x^2 + y^2
            sage: g = f.gradient()
            sage: g(3,2)
            (6, 4)
            sage: g(x=3, y=2)
            (6, 4)
        """
        return vector([e(*args, **kwargs) for e in self])

    def function(self, *args):
        """
        Returns a vector over a callable symbolic expression ring.

        EXAMPLES::

            sage: x,y=var('x,y')
            sage: v=vector([x,y,x*sin(y)])
            sage: w=v.function([x,y]); w
            (x, y) |--> (x, y, x*sin(y))
            sage: w.base_ring()
            Callable function ring with arguments (x, y)
            sage: w(1,2)
            (1, 2, sin(2))
            sage: w(2,1)
            (2, 1, 2*sin(1))
            sage: w(y=1,x=2)
            (2, 1, 2*sin(1))

        ::

            sage: x,y=var('x,y')
            sage: v=vector([x,y,x*sin(y)])
            sage: w=v.function([x]); w
            x |--> (x, y, x*sin(y))
            sage: w.base_ring()
            Callable function ring with argument x
            sage: w(4)
            (4, y, 4*sin(y))
        """
        from sage.symbolic.callable import CallableSymbolicExpressionRing
        return vector(CallableSymbolicExpressionRing(args), self.list())

#############################################
# Generic sparse element
#############################################
def make_FreeModuleElement_generic_sparse(parent, entries, degree):
    """
    EXAMPLES::

        sage: v = sage.modules.free_module_element.make_FreeModuleElement_generic_sparse(QQ^3, {2:5/2}, 3); v
        (0, 0, 5/2)
    """
    cdef FreeModuleElement_generic_sparse v
    v = FreeModuleElement_generic_sparse.__new__(FreeModuleElement_generic_sparse)
    v._entries = entries
    v._parent = parent
    v._degree = degree
    return v

def make_FreeModuleElement_generic_sparse_v1(parent, entries, degree, is_mutable):
    """
    EXAMPLES::

        sage: v = sage.modules.free_module_element.make_FreeModuleElement_generic_sparse_v1(QQ^3, {2:5/2}, 3, False); v
        (0, 0, 5/2)
        sage: v.is_mutable()
        False
    """
    cdef FreeModuleElement_generic_sparse v
    v = FreeModuleElement_generic_sparse.__new__(FreeModuleElement_generic_sparse)
    v._entries = entries
    v._parent = parent
    v._degree = degree
    v._is_mutable = is_mutable
    return v

cdef class FreeModuleElement_generic_sparse(FreeModuleElement):
    """
    A generic sparse free module element is a dictionary with keys ints
    i and entries in the base ring.

    EXAMPLES:

    Pickling works::

        sage: v = FreeModule(ZZ, 3, sparse=True).0
        sage: loads(dumps(v)) == v
        True
        sage: v = FreeModule(Integers(8)['x,y'], 5, sparse=True).1
        sage: loads(dumps(v)) - v
        (0, 0, 0, 0, 0)

    ::

        sage: a = vector([-1,0,1/1],sparse=True); b = vector([-1/1,0,0],sparse=True)
        sage: a.parent()
        Sparse vector space of dimension 3 over Rational Field
        sage: b - a
        (0, 0, -1)
        sage: (b-a).dict()
        {2: -1}
    """
    cdef _new_c(self, object v):
        """
        Create a new sparse free module element with minimal overhead and
        no type checking.

        INPUT:

        - ``v`` -- a dict which is used as the new entries (without
          copying)
        """
        cdef type t = type(self)
        cdef FreeModuleElement_generic_sparse x = t.__new__(t)
        x._is_mutable = 1
        x._parent = self._parent
        x._entries = v
        x._degree = self._degree
        return x

    cdef bint is_dense_c(self):
        return 0

    cdef bint is_sparse_c(self):
        return 1

    def __copy__(self):
        """
        EXAMPLES::

            sage: v = vector([1,2/3,pi], sparse=True)
            sage: v.__copy__()
            (1, 2/3, pi)
        """
        return self._new_c(dict(self._entries))

    def __init__(self, parent,
                 entries=0,
                 coerce=True,
                 copy=True):
        """
        EXAMPLES::

            sage: v = sage.modules.free_module_element.FreeModuleElement_generic_sparse(VectorSpace(QQ,3,sparse=True), {1:5/4}); v
            (0, 5/4, 0)
            sage: v.is_sparse()
            True

        We can initialize with dicts, lists, tuples and derived types::

            sage: from sage.modules.free_module_element import FreeModuleElement_generic_sparse
            sage: def S(R,n):
            ....:     return FreeModule(R, n, sparse=True)
            sage: FreeModuleElement_generic_sparse(S(RR,5), {0:-1, 2:2/3, 3:pi, 4:oo})
            (-1.00000000000000, 0.000000000000000, 0.666666666666667, 3.14159265358979, +infinity)
            sage: FreeModuleElement_generic_sparse(S(RR,5), [-1,0,2/3,pi,oo])
            (-1.00000000000000, 0.000000000000000, 0.666666666666667, 3.14159265358979, +infinity)
            sage: FreeModuleElement_generic_sparse(S(RR,5), (-1,0,2/3,pi,oo))
            (-1.00000000000000, 0.000000000000000, 0.666666666666667, 3.14159265358979, +infinity)
            sage: FreeModuleElement_generic_sparse(S(RR,5), Sequence([-1,0,2/3,pi,oo]))
            (-1.00000000000000, 0.000000000000000, 0.666666666666667, 3.14159265358979, +infinity)
            sage: FreeModuleElement_generic_sparse(S(RR,0), 0)
            ()
            sage: from collections import defaultdict
            sage: D = defaultdict(RR)
            sage: D[0] = -1
            sage: FreeModuleElement_generic_sparse(S(RR,5), D)
            (-1.00000000000000, 0.000000000000000, 0.000000000000000, 0.000000000000000, 0.000000000000000)

        TESTS:

        Test that :trac:`11751` is fixed::

            sage: K.<x> = QQ[]
            sage: M = FreeModule(K, 1, sparse=True)
            sage: N = M.span([{0:1/x}]); N
            Sparse free module of degree 1 and rank 1 over Univariate Polynomial Ring in x over Rational Field
            Echelon basis matrix:
            [1/x]
            sage: N({0:1/x}) # this used to fail prior to #11751
            (1/x)
            sage: N({0:1/x^2})
            Traceback (most recent call last):
            ...
            TypeError: element (= {0: 1/x^2}) is not in free module

        ::

            sage: L = FreeModule(K, 2, sparse=True)
            sage: R = L.span([{0:x, 1:0}, {0:0, 1:1/x}], check=False, already_echelonized=True)
            sage: R.basis()[0][0].parent()
            Fraction Field of Univariate Polynomial Ring in x over Rational Field
            sage: R = L.span([{0:x, 1:x^2}])
            sage: R.basis()[0][0].parent()
            Univariate Polynomial Ring in x over Rational Field

        Test that :trac:`17101` is fixed::

            sage: v = vector([RIF(-1, 1)], sparse=True)
            sage: v.is_zero()
            False

        We correctly initialize values which become 0 only after coercion::

            sage: v = FreeModuleElement_generic_sparse(S(GF(3),6), [1,2,3,4,5,6])
            sage: v.nonzero_positions()
            [0, 1, 3, 4]
        """
        #WARNING: In creation, we do not check that the indices i satisfy
        #     0 <= i < degree
        # or even that the indices are integers.
        FreeModuleElement.__init__(self, parent)
        R = self.base_ring()
        cdef Py_ssize_t i
        if not entries:
            entries = {}
        else:
            if type(entries) is not dict:
                if isinstance(entries, dict):
                    # Convert derived type to dict
                    copy = True
                elif isinstance(entries, (list, tuple)):
                    if len(entries) != self._degree:
                        raise TypeError("entries has the wrong length")
                    e = entries
                    entries = {}
                    for i in range(self._degree):
                        x = e[i]
                        if x:
                            entries[i] = x
                    copy = False
                else:
                    raise TypeError("entries must be a dict, list or tuple, not %s", type(entries))
            if coerce:
                coefficient_ring = parent.basis()[0][0].parent()
                e = entries
                entries = {}
                try:
                    for k, x in e.iteritems():
                        x = coefficient_ring(x)
                        if x:
                            entries[k] = x
                except TypeError:
                    raise TypeError("Unable to coerce value (=%s) of entries dict (=%s) to %s"%(x, entries, coefficient_ring))
            elif copy:
                entries = dict(entries)  # make a copy/convert to dict
        self._entries = entries

    cpdef ModuleElement _add_(left, ModuleElement right):
        """
        Add left and right.

        EXAMPLES::

            sage: v = vector([1,2/3,pi], sparse=True)
            sage: v._add_(v)
            (2, 4/3, 2*pi)
        """
        cdef dict v = dict((<FreeModuleElement_generic_sparse>right)._entries)
        for i, a in left._entries.iteritems():
            if i in v:
                sum = (<RingElement>a)._add_(<RingElement> v[i])
                if sum:
                    v[i] = sum
                else:
                    del v[i]
            elif a:
                v[i] = a
        return left._new_c(v)

    cpdef ModuleElement _sub_(left, ModuleElement right):
        """
        EXAMPLES::

            sage: v = vector([1,2/3,pi], sparse=True)
            sage: v._sub_(v)
            (0, 0, 0)
        """
        cdef dict v = dict(left._entries)   # dict to make a copy
        for i, a in (<FreeModuleElement_generic_sparse>right)._entries.iteritems():
            if i in v:
                diff = (<RingElement> v[i])._sub_(<RingElement>a)
                if diff:
                    v[i] = diff
                else:
                    del v[i]
            elif a:
                v[i] = -a
        return left._new_c(v)

    cpdef ModuleElement _lmul_(self, RingElement right):
        """
        EXAMPLES::

            sage: v = vector([1,2/3,pi], sparse=True)
            sage: v._lmul_(SR(3))
            (3, 2, 3*pi)
        """
        cdef dict v = {}
        if right:
            for i, a in self._entries.iteritems():
                prod = (<RingElement>a)._mul_(right)
                if prod:
                    v[i] = prod
        return self._new_c(v)

    cpdef ModuleElement _rmul_(self, RingElement left):
        """
        EXAMPLES::

            sage: v = vector([1,2/3,pi], sparse=True)
            sage: v._rmul_(SR(3))
            (3, 2, 3*pi)
        """
        cdef dict v = {}
        if left:
            for i, a in self._entries.iteritems():
                prod = left._mul_(a)
                if prod:
                    v[i] = prod
        return self._new_c(v)

    cpdef Element _dot_product_coerce_(left, Vector right):
        """
        Return the dot product of left and right.

        EXAMPLES::

            sage: v = vector([1,2,0], sparse=True); w = vector([0,5,-9], sparse=True)
            sage: v * w
            10
            sage: w * v
            10

        Over different rings::

            sage: R.<x> = ZZ[]
            sage: v = vector(RDF, [0,1,2], sparse=True)
            sage: w = vector(R, [x,0,0], sparse=True)
            sage: p = v._dot_product_coerce_(w)
            sage: p
            0
            sage: parent(p)
            Univariate Polynomial Ring in x over Real Double Field

        Zero-dimensional vectors also work correctly::

            sage: v = vector(RDF, [], sparse=True)
            sage: w = vector(R, [], sparse=True)
            sage: parent(v._dot_product_coerce_(w))
            Univariate Polynomial Ring in x over Real Double Field
        """
        cdef dict e = (<FreeModuleElement_generic_sparse>right)._entries
<<<<<<< HEAD
        z = left.base_ring()(0)
=======
        z = left.base_ring().zero_element()
        if left.base_ring() is not right.base_ring():
            z *= right.base_ring().zero_element()
>>>>>>> dcbf7709
        for i, a in left._entries.iteritems():
            if i in e:
                z += a * e[i]
        return z

    cpdef Vector _pairwise_product_(left, Vector right):
        """
        EXAMPLES::

            sage: v = vector([1,2/3,pi], sparse=True); w = vector([-2/3,pi^2,1],sparse=True)
            sage: v._pairwise_product_(w)
            (-2/3, 2/3*pi^2, pi)
        """
        # Component wise vector * vector multiplication.
        cdef dict e = (<FreeModuleElement_generic_sparse>right)._entries
        cdef dict v = {}
        for i, a in left._entries.iteritems():
            if i in e:
                prod = (<RingElement>a)._mul_(<RingElement> e[i])
                if prod:
                    v[i] = prod
        return left._new_c(v)

    cdef int _cmp_c_impl(left, Element right) except -2:
        """
        Compare two sparse free module elements.

        Free module elements are compared in lexicographic order on
        the underlying list of coefficients. Two free module elements
        are equal if their coefficients are the same. (This is true
        even if one is sparse and one is dense.)

        TESTS::

            sage: v = vector([1,2/3,pi], sparse=True)
            sage: w = vector([1,2/3,pi], sparse=True)
            sage: w == v
            True

        Check that the bug in :trac:`13929` has been fixed::

            sage: V = FreeModule( GF(3), 2, sparse=True)
            sage: a = V([0,1])
            sage: b = V([1,0])
            sage: cmp(a, b)
            -1
        """

        a = left._entries.items()
        a.sort()
        b = (< FreeModuleElement_generic_sparse > right)._entries.items()
        b.sort()

        a = [(-x,y) for x, y in a]
        b = [(-x,y) for x, y in b]

        return cmp(a, b)

    # see sage/structure/element.pyx
    def __richcmp__(left, right, int op):
        """
        TESTS::

            sage: v = vector([1,2/3,pi], sparse=True)
            sage: v == v
            True
        """
        return (<Element>left)._richcmp(right, op)

    # __hash__ is not properly inherited if comparison is changed
    def __hash__(self):
        """
        TESTS::

            sage: v = vector([1,2/3,pi], sparse=True)
            sage: v.set_immutable()
            sage: isinstance(hash(v), int)
            True
        """
        return FreeModuleElement.__hash__(self)


    def iteritems(self):
        """
        Return iterator over the entries of self.

        EXAMPLES::

            sage: v = vector([1,2/3,pi], sparse=True)
            sage: v.iteritems()
            <dictionary-itemiterator object at ...>
            sage: list(v.iteritems())
            [(0, 1), (1, 2/3), (2, pi)]
        """
        return self._entries.iteritems()

    def __reduce__(self):
        """
        EXAMPLES::

            sage: v = vector([1,2/3,pi], sparse=True)
            sage: v.__reduce__()
            (<built-in function make_FreeModuleElement_generic_sparse_v1>, (Sparse vector space of dimension 3 over Symbolic Ring, {0: 1, 1: 2/3, 2: pi}, 3, True))
        """
        return (make_FreeModuleElement_generic_sparse_v1, (self._parent, self._entries, self._degree, self._is_mutable))

    def __getitem__(self, i):
        """
        EXAMPLES::

            sage: v = vector([RR(1), RR(2)], sparse=True); v
            (1.00000000000000, 2.00000000000000)
            sage: v[0]
            1.00000000000000
            sage: v[-1]
            2.00000000000000
            sage: v[5]
            Traceback (most recent call last):
            ...
            IndexError: index must be between -2 and 1
            sage: v[-3]
            Traceback (most recent call last):
            ...
            IndexError: index must be between -2 and 1
        """
        if isinstance(i, slice):
            start, stop, step = i.indices(len(self))
            return vector(self.base_ring(), self.list()[start:stop])
        else:
            i = int(i)
            degree = self.degree()
            if i < 0:
                i += degree
            if i < 0 or i >= degree:
                raise IndexError("index must be between %s and %s"%(-degree,
                                degree-1))
            if i in self._entries:
                return self._entries[i]
            return self.base_ring()(0)  # optimize this somehow

    def get(self, i):
        """
        Like __getitem__ but with no guaranteed type or bounds checking. Returns 0
        if access is out of bounds.

        EXAMPLES::

            sage: v = vector([1,2/3,pi], sparse=True)
            sage: v.get(1)
            2/3
            sage: v.get(10)
            0
        """
        i = int(i)
        if i in self._entries:
            return self._entries[i]
        return self.base_ring()(0)  # optimize this somehow


    def set(self, i, x):
        """
        Like __setitem__ but with no guaranteed type or bounds checking.

        EXAMPLES::

            sage: v = vector([1,2/3,pi], sparse=True)
            sage: v.set(1, pi^3)
            sage: v
            (1, pi^3, pi)

        No bounds checking::

            sage: v.set(10, pi)

        This lack of bounds checking causes trouble later::

            sage: v
            <repr(<sage.modules.free_module_element.FreeModuleElement_generic_sparse at 0x...>) failed: IndexError: list assignment index out of range>
        """
        if not self._is_mutable:
            raise ValueError("vector is immutable; please change a copy instead (use copy())")
        i = int(i)
        if x == 0:
            if i in self._entries:
                del self._entries[i]
            return
        self._entries[i] = x

    def __setitem__(self, i, value):
        """
        Set the `i`-th entry or slice of self to value.

        EXAMPLES::

            sage: V = VectorSpace(GF(17), 10000000, sparse=True)
            sage: w = V(0)
            sage: w[39893] = 20
            sage: w[39893]
            3
            sage: w[39000:39003] = [4, 5, 6]; w[39000:39003]
            (4, 5, 6)
            sage: parent(w[39893])
            Finite Field of size 17
            sage: w[39893] = sqrt(2)
            Traceback (most recent call last):
            ...
            TypeError: unable to convert sqrt(2) to an integer
        """
        if not self._is_mutable:
            raise ValueError("vector is immutable; please change a copy instead (use copy())")
        cdef Py_ssize_t k, d, n
        if isinstance(i, slice):
            start, stop = i.start, i.stop
            d = self.degree()
            R = self.base_ring()
            n = 0
            for k from start <= k < stop:
                if k >= d:
                    return
                if k >= 0:
                    self[k] = R(value[n])
                    n = n + 1
        else:
            i = int(i)
            if i < 0 or i >= self.degree():
                raise IndexError("index (i=%s) must be between 0 and %s"%(i,
                                self.degree()-1))
            self.set(i, self._parent.base_ring()(value))

    def denominator(self):
        """
        Return the least common multiple of the denominators of the
        entries of self.

        EXAMPLES::

            sage: v = vector([1/2,2/5,3/14], sparse=True)
            sage: v.denominator()
            70
        """
        R = self.base_ring()
        x = self._entries
        if len(x) == 0:
            return 1
        Z = x.iteritems()
        d = Z.next()[1].denominator()
        for _, y in Z:
            d = d.lcm(y.denominator())
        return d

    def dict(self, copy=True):
        """
        Return dictionary of nonzero entries of self.

        INPUT:

            - ``copy`` -- bool (default: True)

        OUTPUT:

            - Python dictionary

        EXAMPLES::

            sage: v = vector([0,0,0,0,1/2,0,3/14], sparse=True)
            sage: v.dict()
            {4: 1/2, 6: 3/14}
        """
        if copy:
            return dict(self._entries)
        else:
            return self._entries

    def list(self, copy=True):
        """
        Return list of elements of self.

        INPUT:

            - copy -- bool, return list of underlying entries

        EXAMPLES::

            sage: v = vector([1,2/3,pi], sparse=True)
            sage: type(v)
            <type 'sage.modules.free_module_element.FreeModuleElement_generic_sparse'>
            sage: a = v.list(); a
            [1, 2/3, pi]
        """
        z = self._parent.base_ring()(0)
        v = [z] * self._degree
        for i, a in self._entries.iteritems():
            v[i] = a
        return v

    def nonzero_positions(self):
        """
        Returns the list of numbers ``i`` such that ``self[i] != 0``.

        EXAMPLES::

            sage: v = vector({1: 1, 3: -2})
            sage: w = vector({1: 4, 3: 2})
            sage: v+w
            (0, 5, 0, 0)
            sage: (v+w).nonzero_positions()
            [1]
        """
        K = self._entries.keys()
        K.sort()
        return K

    cpdef int hamming_weight(self):
        """
        Returns the number of positions ``i`` such that ``self[i] != 0``.

        EXAMPLES::

            sage: v = vector({1: 1, 3: -2})
            sage: w = vector({1: 4, 3: 2})
            sage: v+w
            (0, 5, 0, 0)
            sage: (v+w).hamming_weight()
            1
        """
        return len(self._entries)

    def _numerical_approx(self, prec=None, digits=None, algorithm=None):
        """
        Returns a numerical approximation of self by calling the n() method
        on all of its entries.

        EXAMPLES::

            sage: v = vector(RealField(200), [1,2,3], sparse=True)
            sage: v.n()
            (1.00000000000000, 2.00000000000000, 3.00000000000000)
            sage: _.parent()
            Sparse vector space of dimension 3 over Real Field with 53 bits of precision
            sage: v.n(prec=75)
            (1.000000000000000000000, 2.000000000000000000000, 3.000000000000000000000)
            sage: _.parent()
            Sparse vector space of dimension 3 over Real Field with 75 bits of precision
        """
        return vector(dict([(e[0], e[1].n(prec, digits, algorithm)) for e in
                            self._entries.iteritems()]), sparse=True)
<|MERGE_RESOLUTION|>--- conflicted
+++ resolved
@@ -105,15 +105,8 @@
 # (at your option) any later version.
 #                  http://www.gnu.org/licenses/
 #*****************************************************************************
-<<<<<<< HEAD
-
-import math
-
-include 'sage/ext/stdsage.pxi'
-=======
 
 cimport cython
->>>>>>> dcbf7709
 
 from sage.structure.sequence import Sequence
 from sage.structure.element cimport Element, ModuleElement, RingElement, Vector
@@ -2577,11 +2570,7 @@
                 return (~self[i]) * self
         return self
 
-<<<<<<< HEAD
-    def normalized(self, p=sage.rings.integer.Integer(2)):
-=======
     def normalized(self, p=__two__):
->>>>>>> dcbf7709
         """
         Return the input vector divided by the p-norm.
 
@@ -3687,18 +3676,9 @@
             sage: v._add_(w)
             (1/3, pi^2 + 2/3, pi + 1)
         """
-<<<<<<< HEAD
-        cdef Py_ssize_t i, n
-        n = len(left._entries)
-        v = [None]*n
-        for i from 0 <= i < n:
-            v[i] = (<RingElement>left._entries[i])._add_(<RingElement>
-                                            ((<FreeModuleElement_generic_dense>right)._entries[i]))
-=======
         cdef list a = left._entries
         cdef list b = (<FreeModuleElement_generic_dense>right)._entries
         v = [(<RingElement> a[i])._add_(<RingElement> b[i]) for i in range(left._degree)]
->>>>>>> dcbf7709
         return left._new_c(v)
 
     @cython.boundscheck(False)
@@ -3716,18 +3696,9 @@
             sage: V.0 - W.0
             (1, -1, 0, 0, 0)
         """
-<<<<<<< HEAD
-        cdef Py_ssize_t i, n
-        n = len(left._entries)
-        v = [None]*n
-        for i from 0 <= i < n:
-            v[i] = (<RingElement>left._entries[i])._sub_(<RingElement>
-                                            ((<FreeModuleElement_generic_dense>right)._entries[i]))
-=======
         cdef list a = left._entries
         cdef list b = (<FreeModuleElement_generic_dense>right)._entries
         v = [(<RingElement> a[i])._sub_(<RingElement> b[i]) for i in range(left._degree)]
->>>>>>> dcbf7709
         return left._new_c(v)
 
     cpdef ModuleElement _rmul_(self, RingElement left):
@@ -3775,18 +3746,9 @@
         """
         if not right._parent is left._parent:
             right = left.parent().ambient_module()(right)
-<<<<<<< HEAD
-        # Component wise vector * vector multiplication.
-        cdef Py_ssize_t i, n
-        n = len(left._entries)
-        v = [None]*n
-        for i from 0 <= i < n:
-            v[i] = (<RingElement>left._entries[i])._mul_((<FreeModuleElement_generic_dense>right)._entries[i])
-=======
         cdef list a = left._entries
         cdef list b = (<FreeModuleElement_generic_dense>right)._entries
         v = [(<RingElement> a[i])._mul_(<RingElement> b[i]) for i in range(left._degree)]
->>>>>>> dcbf7709
         return left._new_c(v)
 
     # see sage/structure/element.pyx
@@ -4297,13 +4259,9 @@
             Univariate Polynomial Ring in x over Real Double Field
         """
         cdef dict e = (<FreeModuleElement_generic_sparse>right)._entries
-<<<<<<< HEAD
-        z = left.base_ring()(0)
-=======
         z = left.base_ring().zero_element()
         if left.base_ring() is not right.base_ring():
             z *= right.base_ring().zero_element()
->>>>>>> dcbf7709
         for i, a in left._entries.iteritems():
             if i in e:
                 z += a * e[i]
