--- conflicted
+++ resolved
@@ -1157,32 +1157,6 @@
             return 0
         return -1
 
-<<<<<<< HEAD
-=======
-    def _repr_(self):
-        r"""
-        Return string representation of ``self``.
-
-        EXAMPLES::
-
-            sage: Set(ZZ).union(Set(GF(5)))
-            Set-theoretic union of Set of elements of Integer Ring and {0, 1, 2, 3, 4}
-        """
-        return "Set-theoretic union of %s and %s"%(self.__X,
-                                                   self.__Y)
-
-    def _latex_(self):
-        r"""
-        Return latex representation of ``self``.
-
-        EXAMPLES::
-
-            sage: latex(Set(ZZ).union(Set(GF(5))))
-            \Bold{Z} \cup \left\{0, 1, 2, 3, 4\right\}
-        """
-        return '%s \\cup %s'%(latex(self.__X), latex(self.__Y))
-
->>>>>>> 920c16e8
     def __iter__(self):
         """
         Return iterator over the elements of ``self``.
@@ -1292,36 +1266,6 @@
             return 0
         return -1
 
-<<<<<<< HEAD
-=======
-    def _repr_(self):
-        """
-        Return string representation of ``self``.
-
-        EXAMPLES::
-
-            sage: X = Set(ZZ).intersection(Set(QQ)); X
-            Set-theoretic intersection of Set of elements of Integer Ring and Set of elements of Rational Field
-            sage: X.rename('Z /\ Q')
-            sage: X
-            Z /\ Q
-        """
-        return "Set-theoretic intersection of %s and %s"%(self.__X,
-                                                          self.__Y)
-
-    def _latex_(self):
-        r"""
-        Return latex representation of ``self``.
-
-        EXAMPLES::
-
-            sage: X = Set(ZZ).intersection(Set(QQ))
-            sage: latex(X)
-            \Bold{Z} \cap \Bold{Q}
-        """
-        return '%s \\cap %s'%(latex(self.__X), latex(self.__Y))
-
->>>>>>> 920c16e8
     def __iter__(self):
         """
         Return iterator through elements of ``self``.
@@ -1367,22 +1311,7 @@
             sage: pi in X
             False
         """
-<<<<<<< HEAD
         return x in self._X and x in self._Y
-=======
-        return x in self.__X and x in self.__Y
-
-    def cardinality(self):
-        """
-        This tries to return the cardinality of this formal intersection.
-
-        .. WARNING::
-
-            This is not likely to work in very much generality,
-            and may just hang if either set involved is infinite.
-
-        EXAMPLES::
->>>>>>> 920c16e8
 
 class Set_object_difference(Set_object_binary):
     """
@@ -1445,36 +1374,6 @@
             return 0
         return -1
 
-<<<<<<< HEAD
-=======
-    def _repr_(self):
-        """
-        Return string representation of ``self``.
-
-        EXAMPLES::
-
-            sage: X = Set(QQ).difference(Set(ZZ)); X
-            Set-theoretic difference between Set of elements of Rational Field and Set of elements of Integer Ring
-            sage: X.rename('Q - Z')
-            sage: X
-            Q - Z
-        """
-        return "Set-theoretic difference between %s and %s"%(self.__X,
-                                                          self.__Y)
-
-    def _latex_(self):
-        r"""
-        Return latex representation of ``self``.
-
-        EXAMPLES::
-
-            sage: X = Set(QQ).difference(Set(ZZ))
-            sage: latex(X)
-            \Bold{Q} - \Bold{Z}
-        """
-        return '%s - %s'%(latex(self.__X), latex(self.__Y))
-
->>>>>>> 920c16e8
     def __iter__(self):
         """
         Return iterator through elements of ``self``.
@@ -1524,16 +1423,6 @@
             True
         """
         return x in self._X and x not in self._Y
-
-<<<<<<< HEAD
-=======
-        .. WARNING::
-
-            This is not likely to work in very much generality,
-            and may just hang if either set involved is infinite.
-
-        EXAMPLES::
->>>>>>> 920c16e8
 
 class Set_object_symmetric_difference(Set_object_binary):
     """
@@ -1587,36 +1476,6 @@
             return 0
         return -1
 
-<<<<<<< HEAD
-=======
-    def _repr_(self):
-        """
-        Return string representation of ``self``.
-
-        EXAMPLES::
-
-            sage: X = Set(ZZ).symmetric_difference(Set(QQ)); X
-            Set-theoretic symmetric difference of Set of elements of Integer Ring and Set of elements of Rational Field
-            sage: X.rename('Z symdif Q')
-            sage: X
-            Z symdif Q
-        """
-        return "Set-theoretic symmetric difference of %s and %s"%(self.__X,
-                                                          self.__Y)
-
-    def _latex_(self):
-        r"""
-        Return latex representation of ``self``.
-
-        EXAMPLES::
-
-            sage: X = Set(ZZ).symmetric_difference(Set(QQ))
-            sage: latex(X)
-            \Bold{Z} \bigtriangleup \Bold{Q}
-        """
-        return '%s \\bigtriangleup %s'%(latex(self.__X), latex(self.__Y))
-
->>>>>>> 920c16e8
     def __iter__(self):
         """
         Return iterator through elements of ``self``.
@@ -1675,27 +1534,5 @@
             sage: 3 in X
             False
         """
-<<<<<<< HEAD
         return (x in self._X and x not in self._Y) \
-               or (x in self._Y and x not in self._X)
-=======
-        return (x in self.__X and x not in self.__Y) \
-               or (x in self.__Y and x not in self.__X)
-
-    def cardinality(self):
-        """
-        Try to return the cardinality of this formal symmetric difference.
-
-        ..WARNING::
-
-            This is not likely to work in very much generality,
-            and may just hang if either set involved is infinite.
-
-        EXAMPLES::
-
-            sage: X = Set(GF(13)).symmetric_difference(Set(range(5)))
-            sage: X.cardinality()
-            8
-        """
-        return len(list(self))
->>>>>>> 920c16e8
+               or (x in self._Y and x not in self._X)