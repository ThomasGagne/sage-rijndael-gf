--- conflicted
+++ resolved
@@ -280,11 +280,7 @@
         Numerical evaluation is handled by the mpmath library. Symbolics are
         handled by a combination of Maxima and Sage (Ginac/Pynac).
         
-<<<<<<< HEAD
-    Check whether the return value is real whenever the argument is real (#10251)::
-=======
     Check whether the return value is real whenever the argument is real (:trac:`10251`)::
->>>>>>> 787c83f4
 
         sage: bessel_J(5, 1.5) in RR
         True
@@ -436,11 +432,7 @@
         Numerical evaluation is handled by the mpmath library. Symbolics are
         handled by a combination of Maxima and Sage (Ginac/Pynac).
 
-<<<<<<< HEAD
-    Check whether the return value is real whenever the argument is real (#10251)::
-=======
     Check whether the return value is real whenever the argument is real (:trac:`10251`)::
->>>>>>> 787c83f4
 
         sage: bessel_Y(5, 1.5) in RR
         True
@@ -599,11 +591,7 @@
         sage: N(bessel_I(1,1),500)
         0.565159103992485027207696027609863307328899621621092009480294489479255640964371134092664997766814410064677886055526302676857637684917179812041131208121
 
-<<<<<<< HEAD
-    Check whether the return value is real whenever the argument is real (#10251)::
-=======
     Check whether the return value is real whenever the argument is real (:trac:`10251`)::
->>>>>>> 787c83f4
 
         sage: bessel_I(5, 1.5) in RR
         True
@@ -782,11 +770,7 @@
         4.11189776828337e-45 - 1.01494840019482e-80*I
         1.15159692553603e-88 - 6.75787862113718e-125*I
 
-<<<<<<< HEAD
-    Check whether the return value is real whenever the argument is real (#10251)::
-=======
     Check whether the return value is real whenever the argument is real (:trac:`10251`)::
->>>>>>> 787c83f4
 
         sage: bessel_K(5, 1.5) in RR
         True
