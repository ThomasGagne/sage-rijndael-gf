"""
Installing the Sage IPython Kernel

Kernels have to register themselves with IPython so that they appear
in the IPython notebook's kernel drop-down. This is done by
:class:`SageKernelSpec`.
"""

import os
import errno
import copy

from IPython.kernel.kernelspec import (
    get_kernel_spec, install_kernel_spec, NoSuchKernel)
from IPython.utils.path import get_ipython_dir

from sage.env import (
    SAGE_ROOT, SAGE_DOC, SAGE_LOCAL, SAGE_EXTCODE,
    SAGE_VERSION
)
from sage.misc.temporary_file import tmp_dir


class SageKernelSpec(object):

    def __init__(self):
        """
        Utility to manage Sage kernels

        EXAMPLES::

            sage: from sage.repl.ipython_kernel.install import SageKernelSpec
            sage: spec = SageKernelSpec()
            sage: spec._display_name    # random output
            'Sage 6.6.beta2'
        """
        self._display_name = 'Sage {0}'.format(SAGE_VERSION)
        self._ipython_dir = get_ipython_dir()
        self._mkdirs()

    def _mkdirs(self):
        """
        Create necessary parent directories

        EXAMPLES::

            sage: from sage.repl.ipython_kernel.install import SageKernelSpec
            sage: spec = SageKernelSpec()
            sage: spec._mkdirs()
            sage: nbextensions = os.path.join(spec._ipython_dir, 'nbextensions')
            sage: os.path.exists(nbextensions)
            True
        """
        def mkdir_p(*path_components):
            path = os.path.join(*path_components)
            try:
                os.makedirs(path)
            except OSError as err:
                if err.errno == errno.EEXIST and os.path.isdir(path):
                    pass
                else:
                    raise
        mkdir_p(self._ipython_dir, 'nbextensions')

    @classmethod
    def identifier(self):
        """
        Internal identifier for the Sage kernel

        OUTPUT:

        String.

        EXAMPLES::

            sage: from sage.repl.ipython_kernel.install import SageKernelSpec
            sage: SageKernelSpec.identifier()    # random output
            'sage_6_6_beta3'
            sage: SageKernelSpec.identifier().startswith('sage_')
            True
        """
        return 'Sage {0}'.format(SAGE_VERSION).lower().replace(' ', '_').replace('.', '_')
        
    def symlink(self, src, dst):
        """
        Symlink ``src`` to ``dst``

        This is not an atomic operation.

        Already-existing symlinks will be deleted, already existing
        non-empty directories will be kept.

        EXAMPLES::

            sage: from sage.repl.ipython_kernel.install import SageKernelSpec
            sage: spec = SageKernelSpec()
            sage: path = tmp_dir()
            sage: spec.symlink(os.path.join(path, 'a'), os.path.join(path, 'b'))
            sage: os.listdir(path)
            ['b']
        """
        try:
            os.remove(dst)
        except OSError as err:
            if err.errno == errno.EEXIST:
                return
        os.symlink(src, dst)
        
    def use_local_mathjax(self):
        """
        Symlink Sage's Mathjax Install to the IPython notebook.

        EXAMPLES::

            sage: from sage.repl.ipython_kernel.install import SageKernelSpec
            sage: from IPython.utils.path import get_ipython_dir
            sage: spec = SageKernelSpec()
            sage: spec.use_local_mathjax()
            sage: ipython_dir = get_ipython_dir()
            sage: mathjax = os.path.join(ipython_dir, 'nbextensions', 'mathjax')
            sage: os.path.exists(mathjax)
            True
        """
        src = os.path.join(SAGE_LOCAL, 'share', 'mathjax')
        dst = os.path.join(self._ipython_dir, 'nbextensions', 'mathjax')
        self.symlink(src, dst)

    def use_local_jsmol(self):
        ipython_dir = os.environ['IPYTHONDIR']
        src = os.path.join(SAGE_LOCAL, 'share', 'jsmol')
        dst = os.path.join(ipython_dir, 'nbextensions', 'jsmol')
        self.symlink(src, dst)

    def _kernel_cmd(self):
        """
        Helper to construct the Sage kernel command.
        
        OUTPUT:

        List of strings. The command to start a new Sage kernel.

        EXAMPLES::

            sage: from sage.repl.ipython_kernel.install import SageKernelSpec
            sage: spec = SageKernelSpec()
            sage: spec._kernel_cmd()
            ['/.../sage',
             '-python',
             '-m',
             'sage.repl.ipython_kernel',
             '-f',
             '{connection_file}']
        """
        return [
            os.path.join(SAGE_ROOT, 'sage'),
            '-python',
            '-m', 'sage.repl.ipython_kernel',
            '-f', '{connection_file}',
        ]
        
    def kernel_spec(self):
        """
        Return the kernel spec as Python dictionary

        OUTPUT:

        A dictionary. See the IPython documentation for details.

        EXAMPLES::

            sage: from sage.repl.ipython_kernel.install import SageKernelSpec
            sage: spec = SageKernelSpec()
            sage: spec.kernel_spec()
            {'argv': ..., 'display_name': 'Sage ...'}
        """
        return dict(
            argv=self._kernel_cmd(),
            display_name=self._display_name,
        )
    
    def _install_spec(self):
        """
        Install the Sage IPython kernel
        
        It is safe to call this method multiple times, only one Sage
        kernel spec is ever installed for any given Sage
        version. However, it resets the IPython kernel spec directory
        so additional resources symlinked there are lost. See
        :meth:`symlink_resources`.

        EXAMPLES::

            sage: from sage.repl.ipython_kernel.install import SageKernelSpec
            sage: spec = SageKernelSpec()
            sage: spec._install_spec()    # not tested
        """
        import json
        temp = tmp_dir()
        kernel_spec = os.path.join(temp, 'kernel.json')
        with open(kernel_spec, 'w') as f:
            json.dump(self.kernel_spec(), f)
        identifier = self.identifier()
        install_kernel_spec(temp, identifier, user=True, replace=True)
        self._spec = get_kernel_spec(identifier)

    def _symlink_resources(self):
        """
        Symlink miscellaneous resources

        This method symlinks additional resources (like the Sage
        documentation) into the Sage kernel directory. This is
        necessary to make the help links in the notebook work.

        EXAMPLES::

            sage: from sage.repl.ipython_kernel.install import SageKernelSpec
            sage: spec = SageKernelSpec()
            sage: spec._install_spec()         # not tested
            sage: spec._symlink_resources()    # not tested
        """
        assert self._spec, 'call _install_spec() first'
        spec_dir = self._spec.resource_dir
        path = os.path.join(SAGE_EXTCODE, 'notebook-ipython')
        for filename in os.listdir(path):
            self.symlink(
                os.path.join(path, filename),
                os.path.join(spec_dir, filename)
            )
        self.symlink(
            os.path.join(SAGE_DOC, 'output', 'html', 'en'),
            os.path.join(spec_dir, 'doc')
        )
        
    @classmethod
    def update(cls):
        """
        Configure the IPython notebook for the Sage kernel
        
        This method does everything necessary to use the Sage kernel,
        you should never need to call any of the other methods
        directly.

        EXAMPLES::

            sage: from sage.repl.ipython_kernel.install import SageKernelSpec
            sage: spec = SageKernelSpec()
            sage: spec.update()
        """
        instance = cls()
        instance.use_local_mathjax()
<<<<<<< HEAD
        instance.use_local_jsmol()
        instance.install_spec()
        instance.symlink_resources()
=======
        instance._install_spec()
        instance._symlink_resources()
>>>>>>> 7f1fbd5e
        

def have_prerequisites():
    """
    Check that we have all prerequisites to run the IPython notebook.

    In particular, the IPython notebook requires OpenSSL whether or
    not you are using https. See trac:`17318`.

    OUTPUT:

    Boolean.

    EXAMPLES::

        sage: from sage.repl.ipython_kernel.install import have_prerequisites
        sage: have_prerequisites() in [True, False]
        True
    """
    try:
        from IPython.html.notebookapp import NotebookApp
        return True
    except ImportError as err:
        return False



<|MERGE_RESOLUTION|>--- conflicted
+++ resolved
@@ -248,16 +248,11 @@
         """
         instance = cls()
         instance.use_local_mathjax()
-<<<<<<< HEAD
         instance.use_local_jsmol()
-        instance.install_spec()
-        instance.symlink_resources()
-=======
         instance._install_spec()
         instance._symlink_resources()
->>>>>>> 7f1fbd5e
-        
-
+
+        
 def have_prerequisites():
     """
     Check that we have all prerequisites to run the IPython notebook.
