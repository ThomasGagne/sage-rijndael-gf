--- conflicted
+++ resolved
@@ -91,11 +91,7 @@
     gp = _gp_for_simon()
     if factD is not None:
         raise NotImplementedError, "qfsolve not implemented with parameter factD"
-<<<<<<< HEAD
-    ret = gp('Qfsolve(%s)' % G._pari_init_())
-=======
     ret = gp('qfsolve(%s)' % G._pari_init_())
->>>>>>> 8029bc64
     if str(ret.type()) == 't_COL':  # Need explicit str(), see #15522
         return tuple(QQ(r) for r in ret)
     return ZZ(ret)
@@ -136,10 +132,6 @@
     gp = _gp_for_simon()
     R = QQ['t']
     t = R.gen()
-<<<<<<< HEAD
-    s = 'Qfparam((%s), (%s)~)*[t^2,t,1]~' % (G._pari_init_(), list(sol))
-=======
     s = 'qfparam((%s), (%s)~)*[t^2,t,1]~' % (G._pari_init_(), list(sol))
->>>>>>> 8029bc64
     ret = gp(s)
     return tuple(R(str(r)) for r in ret)