--- conflicted
+++ resolved
@@ -1804,8 +1804,6 @@
         sage: solve([2*x==3, x != 5], x)
         [[x == (3/2), (-7/2) != 0]]
 
-<<<<<<< HEAD
-=======
     Make sure that we don't accidentally pick up variables in the maxima namespace (trac #8734)::
 
         sage: sage.calculus.calculus.maxima('my_new_var : 2')
@@ -1813,7 +1811,6 @@
         sage: var('my_new_var').full_simplify()
         my_new_var
 
->>>>>>> 7a6696b7
     Check that some hypothetical variables don't end up as special constants (:trac:`6882`)::
     
         sage: from sage.calculus.calculus import symbolic_expression_from_maxima_string as sefms
